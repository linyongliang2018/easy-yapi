--- conflicted
+++ resolved
@@ -28,11 +28,7 @@
 
     compile "org.jetbrains.kotlin:kotlin-reflect:$kotlin_version"
 
-<<<<<<< HEAD
-    compile('com.itangcent:commons:0.7.1-SNAPSHOT') {
-=======
     compile('com.itangcent:commons:0.7.1') {
->>>>>>> 926424da
         exclude group: 'com.google.inject'
         exclude group: 'com.google.code.gson'
     }
