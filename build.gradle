--- conflicted
+++ resolved
@@ -1,6 +1,2 @@
 group 'com.itangcent'
-<<<<<<< HEAD
-version '0.6.6.2'
-=======
-version '0.6.7'
->>>>>>> f1549bb0
+version '0.6.7.1'
