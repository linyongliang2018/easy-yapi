group 'com.itangcent'
<<<<<<< HEAD
version '0.8.5.2'
=======
version '0.9.0'
>>>>>>> 64d22e0f
<|MERGE_RESOLUTION|>--- conflicted
+++ resolved
@@ -1,6 +1,2 @@
 group 'com.itangcent'
-<<<<<<< HEAD
-version '0.8.5.2'
-=======
-version '0.9.0'
->>>>>>> 64d22e0f
+version '0.9.0.1'
