--- conflicted
+++ resolved
@@ -1,6 +1,2 @@
 group 'com.itangcent'
-<<<<<<< HEAD
-version '0.6.5.4'
-=======
-version '0.6.6'
->>>>>>> 14c15312
+version '0.6.6.1'
