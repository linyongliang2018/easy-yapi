# easy-yapi

[![](https://img.shields.io/jetbrains/plugin/v/12458?color=blue&label=version)](https://plugins.jetbrains.com/plugin/12458-easyyapi)
[![](https://img.shields.io/jetbrains/plugin/d/12458)](https://plugins.jetbrains.com/plugin/12458-easyyapi)

- Customized [easyApi](https://github.com/tangcent/easy-api) for [yapi](https://github.com/YMFE/yapi)

- [中文](https://github.com/tangcent/easy-yapi/blob/master/README_cn.md) | [English](https://github.com/tangcent/easy-yapi/blob/master/README.md)

- [demo](https://github.com/tangcent/spring-demo)

## Javadoc

- [wiki](https://en.wikipedia.org/wiki/Javadoc)
- [oracle](https://docs.oracle.com/javase/8/docs/technotes/tools/windows/javadoc.html)
- [baike](https://baike.baidu.com/item/javadoc)

## Tips
Before the 1.0.0 release, easy-yapi will be quick iteration.
If you encounter a failure
1. Please commit a issue.
2. Try roll back to the previous version.
3. Feel free to email [me](mailto:pentatangcent@gmail.com) at any time.

## Version

`$major.$minor.$min_support.$max_support.$fix`

Installation
----

**support following product build version > 173(2017.3)**

- IntelliJ IDEA
- IntelliJ IDEA Community Edition

**using IDE plugin system**
- <kbd>Preferences(Settings)</kbd> > <kbd>Plugins</kbd> > <kbd>Browse repositories...</kbd> > <kbd>find"EasyYapi"</kbd> > <kbd>Install Plugin</kbd>

**Manual:**
- download from [Jetbrains](https://plugins.jetbrains.com/plugin/12458-easyyapi) or [Github](https://github.com/tangcent/easy-yapi-plugins/raw/master/idea/easy-yapi.jar) -> <kbd>Preferences(Settings)</kbd> > <kbd>Plugins</kbd> > <kbd>Install plugin from disk...</kbd>

restart **IDE**.


## Guide

* [docs](https://github.com/tangcent/easy-yapi/blob/master/docs/cn/Home.md)

* ExportApi(0.8.2.1+)
```textCode
    1. Open existed Spring Controller File Or Select files or directories from project navigation
    You can use by this : "alt shift E(windows)/ctrl E(mac)"
    2. Select apis and channel
    3. Click [✔️] button or press enter key
```

* ExportYapi
```textCode
    There are two ways to export api.
    1. Open existed Spring Controller File
    You can use by this : "Right click in the file -> generate... " or use its shortcuts "[Alt + Insert]/[Ctrl+Enter]" , then
    choose the action "ExportYapi"
    2. Select files or directories from project navigation
    You can use by this : "Click [Code -> ExportYapi] in top"
```

* ExportPostman
```textCode
    There are two ways to export api.
    1. Open existed Spring Controller File
    You can use by this : "Right click in the file -> generate... " or use its shortcuts "[Alt + Insert]/[Ctrl+Enter]" , then
    choose the action "ExportPostman"
    2. Select files or directories from project navigation
    You can use by this : "Click [Code -> ExportPostman] in top"
```

* How to export to postman automatically?

```text
    Click [Preference -> Other Setting -> EasyApi]
    set postman privatetoken
    If you do not have a privateToken of postman,
    you can easily generate one by heading over to the Postman Integrations Dashboard
    [https://go.postman.co/integrations/services/pm_pro_api]
```

* Quick API requests from code

```textCode
    Open existed Spring Controller File
    You can use by this : "Right click in the file -> generate... " or use its shortcuts "[Alt + Insert]/[Ctrl+Enter]" , then
    choose the action "Call"
```

* ApiDashBoard
```textCode
    It is easily to export api in current project to postman by dragging
    You can use by this : "Click [Code -> ApiDashBoard] in top"
```

* YApiDashBoard
```textCode
    It is easily to export api in current project to yapi by dragging
    You can use by this : "Click [Code -> YApiDashBoard] in top"
```

* ExportMarkdown(Beta)
```textCode
    There are two ways to export api.
    1. Open existed Spring Controller File
    You can use by this : "Right click in the file -> generate... " or use its shortcuts "[Alt + Insert]/[Ctrl+Enter]" , then
    choose the action "ExportMarkdown"
    2. Select files or directories from project navigation
    You can use by this : "Click [Code -> ExportMarkdown] in top"
```

## Feature
- [X] Support Spring
- [X] Export api to Postman
- [X] Export api to Yapi
- [ ] Export api to Word
- [X] Export api to Markdown
- [X] Export method doc(rpc) to Markdown
- [X] Export method doc(rpc) to Yapi
- [X] Call api from code
- [X] Api DashBoard
- [X] YApi DashBoard


### Support: ✅️=yes,❌️️=no 

<<<<<<< HEAD
| Doc Type  |  Postman  |  Markdown  |  Yapi  |
| ------------ | ------------ | ------------ |------------ |
| spring api | ✅️ | ✅️ | ✅️ |
| method doc(rpc) | ❌️️ | ✅ | ✅ |
=======

### Support: 

| doc type  |  Postman  |  Markdown  |
| ------------ | ------------ | ------------ |
| spring api | ![yes](assets/yes.png) | ![yes](assets/yes.png) |
| method doc(rpc) | ![yes](assets/no.png) | ![yes](assets/yes.png) |
>>>>>>> a1c6dddd
<|MERGE_RESOLUTION|>--- conflicted
+++ resolved
@@ -128,19 +128,9 @@
 - [X] YApi DashBoard
 
 
-### Support: ✅️=yes,❌️️=no 
-
-<<<<<<< HEAD
-| Doc Type  |  Postman  |  Markdown  |  Yapi  |
-| ------------ | ------------ | ------------ |------------ |
-| spring api | ✅️ | ✅️ | ✅️ |
-| method doc(rpc) | ❌️️ | ✅ | ✅ |
-=======
-
 ### Support: 
 
-| doc type  |  Postman  |  Markdown  |
-| ------------ | ------------ | ------------ |
-| spring api | ![yes](assets/yes.png) | ![yes](assets/yes.png) |
-| method doc(rpc) | ![yes](assets/no.png) | ![yes](assets/yes.png) |
->>>>>>> a1c6dddd
+| Doc Type  |  Postman  |  Markdown  |  Yapi  |
+| ------------ | ------------ | ------------ | ------------ |
+| spring api | ![yes](assets/yes.png) | ![yes](assets/yes.png) | ![yes](assets/yes.png) |
+| method doc(rpc) | ![yes](assets/no.png) | ![yes](assets/yes.png) |  ![yes](assets/yes.png) |