# easy-yapi
- Customized [easyApi](https://github.com/tangcent/easy-api) for [yapi](https://github.com/YMFE/yapi)

<<<<<<< HEAD
- [中文](https://github.com/tangcent/easy-yapi/blob/master/README_cn.md) | [English](https://github.com/tangcent/easy-yapi/blob/master/README.md)

- [demo](https://github.com/tangcent/spring-demo)
=======
## Tips
Before the 1.0.0 release, easy-api will be quick iteration.
If you encounter a failure
1. Please commit a issue.
2. Try roll back to the previous version.
3. You can email [me](mailto:pentatangcent@gmail.com) at any time.I will provide support as far as I can.
>>>>>>> 9c47ded0

Installation
----

**support following product build version > 171(2017.1)**

- IntelliJ IDEA
- IntelliJ IDEA Community Edition

**using IDE plugin system**
- <kbd>Preferences(Settings)</kbd> > <kbd>Plugins</kbd> > <kbd>Browse repositories...</kbd> > <kbd>find"EasyYapi"</kbd> > <kbd>Install Plugin</kbd>

**Manual:**
- download from [Jetbrains](https://plugins.jetbrains.com/plugin/12458-easyyapi) or [Github](https://github.com/tangcent/easy-yapi-plugins/raw/master/idea/easy-yapi.jar) -> <kbd>Preferences(Settings)</kbd> > <kbd>Plugins</kbd> > <kbd>Install plugin from disk...</kbd>

restart **IDE**.


## Guide

* [custom config for project](https://github.com/tangcent/easy-yapi/wiki/%E6%94%AF%E6%8C%81%E9%A2%9D%E5%A4%96%E9%85%8D%E7%BD%AE)

* ExportApi(0.8.2.1+)
```textCode
    1. Open existed Spring Controller File Or Select files or directories from project navigation
    You can use by this : "alt shift E(windows)/ctrl E(mac)"
    2.select apis and channel
    3.click [✔️] button or press enter key
```

* ExportYapi
```textCode
    There are two ways to export api.
    1. Open existed Spring Controller File
    You can use by this : "Right click in the file -> generate... " or use its shortcuts "[Alt + Insert]/[Ctrl+Enter]" , then
    choose the action "ExportYapi"
    2. Select files or directories from project navigation
    You can use by this : "Click [Code -> ExportYapi] in top"
```

* ExportPostman
```textCode
    There are two ways to export api.
    1. Open existed Spring Controller File
    You can use by this : "Right click in the file -> generate... " or use its shortcuts "[Alt + Insert]/[Ctrl+Enter]" , then
    choose the action "ExportPostman"
    2. Select files or directories from project navigation
    You can use by this : "Click [Code -> ExportPostman] in top"
```

* How to export to postman automatically?
 
```text
    Click [Preference -> Other Setting -> EasyApi]
    set postman privatetoken
    If you do not have a privateToken of postman,
    you can easily generate one by heading over to the Postman Integrations Dashboard
    [https://go.postman.co/integrations/services/pm_pro_api]
```

* Quick API requests from code

```textCode
    Open existed Spring Controller File
    You can use by this : "Right click in the file -> generate... " or use its shortcuts "[Alt + Insert]/[Ctrl+Enter]" , then
    choose the action "Call"
```

* ApiDashBoard
```textCode
    It is easily to export api in current project to postman by dragging
    You can use by this : "Click [Code -> ApiDashBoard] in top"
```

* YApiDashBoard
```textCode
    It is easily to export api in current project to yapi by dragging
    You can use by this : "Click [Code -> YApiDashBoard] in top"
```

* ExportMarkdown(Beta)
```textCode
    There are two ways to export api.
    1. Open existed Spring Controller File
    You can use by this : "Right click in the file -> generate... " or use its shortcuts "[Alt + Insert]/[Ctrl+Enter]" , then
    choose the action "ExportMarkdown"
    2. Select files or directories from project navigation
    You can use by this : "Click [Code -> ExportMarkdown] in top"
```

## Feature
- [X] Support Spring
- [X] Export api to Postman
- [ ] Export api to Word
- [X] Export api to Markdown
- [X] Call api from code
- [X] Api DashBoard<|MERGE_RESOLUTION|>--- conflicted
+++ resolved
@@ -1,18 +1,16 @@
 # easy-yapi
 - Customized [easyApi](https://github.com/tangcent/easy-api) for [yapi](https://github.com/YMFE/yapi)
 
-<<<<<<< HEAD
 - [中文](https://github.com/tangcent/easy-yapi/blob/master/README_cn.md) | [English](https://github.com/tangcent/easy-yapi/blob/master/README.md)
 
-- [demo](https://github.com/tangcent/spring-demo)
-=======
+- [demo](https://github.com/tangcent/spring-demo
+
 ## Tips
-Before the 1.0.0 release, easy-api will be quick iteration.
+Before the 1.0.0 release, easy-yapi will be quick iteration.
 If you encounter a failure
 1. Please commit a issue.
 2. Try roll back to the previous version.
 3. You can email [me](mailto:pentatangcent@gmail.com) at any time.I will provide support as far as I can.
->>>>>>> 9c47ded0
 
 Installation
 ----
