--- conflicted
+++ resolved
@@ -1,12 +1,4 @@
-<<<<<<< HEAD
 <a href="https://github.com/tangcent/easy-yapi/releases/tag/v1.9.4.0">v1.9.4.0.183.0(2020-05-06)</a>
-<br/>
-<a href="https://github.com/tangcent/easy-yapi/blob/master/IDEA_CHANGELOG.md">Full Changelog</a>
-<ul>bug-fix:
-    <li>fix: request body preview-language in postman example<a
-            href="https://github.com/tangcent/easy-api/pull/281">(#281)</a>
-=======
-<a href="https://github.com/tangcent/easy-api/releases/tag/v1.9.5">v1.9.5.183.0(2020-05-12)</a>
 <br/>
 <a href="https://github.com/tangcent/easy-api/blob/master/IDEA_CHANGELOG.md">Full Changelog</a>
 <ul>enhancement:
@@ -15,14 +7,5 @@
     </li>
     <li>opti: support new rule tool `config`<a
             href="https://github.com/tangcent/easy-api/pull/284">(#284)</a>
->>>>>>> daef4bc8
-    </li>
-</ul>
-<ul>enhancement:
-    <li>feat: support new rule `api.open` <a
-            href="https://github.com/tangcent/easy-yapi/pull/179">(#179)</a>
-    </li>
-    <li>feat: support switch notice at `Setting` <a
-            href="https://github.com/tangcent/easy-yapi/pull/180">(#180)</a>
     </li>
 </ul>