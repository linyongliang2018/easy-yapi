<<<<<<< HEAD
<a href="https://github.com/tangcent/easy-yapi/releases/tag/v0.9.0.1">v0.9.0.1(2019-08-03)</a>
=======
<a href="https://github.com/tangcent/easy-api/releases/tag/v0.9.183.0.2">v0.9.183.0.2(2019-08-08)</a>
>>>>>>> 6a8742bf
<br/>
<a href="https://github.com/tangcent/easy-yapi/blob/master/IDEA_CHANGELOG.md">Full Changelog</a>
<ul>enhancement:
<<<<<<< HEAD
    <li>[Call Action]process key 'Tab' in request params<a href="https://github.com/tangcent/easy-api/pull/85">(#85)</a>
    </li>
    <li>Process Deprecated info on class in RecommendConfig<a
            href="https://github.com/tangcent/easy-api/pull/86">(#86)</a>
    </li>
    <li>Try parse linked option info for form params <a
            href="https://github.com/tangcent/easy-api/pull/87">(#87)</a>
    </li>
    <li>Support yapi tag rule:api.tag<a
            href="https://github.com/tangcent/easy-yapi/pull/24">(#24)</a>
    </li>
    <li>Support yapi status rule:api.status<a
            href="https://github.com/tangcent/easy-yapi/pull/26">(#26)</a>
    </li>
    <li>Try parse linked option info for form params <a
            href="https://github.com/tangcent/easy-api/pull/87">(#87)</a>
    </li>
    <li>Support [ApiExportAction] (method level api upload) <a
            href="https://github.com/tangcent/easy-api/pull/90">(#90)</a>
    </li>
    <li>Support groovy rule <a
            href="https://github.com/tangcent/easy-api/pull/92">(#92)</a>
    </li>
</ul>
<ul>fix:
    <li>Fix cache errors in recursively generics<a
            href="https://github.com/tangcent/easy-api/pull/89">(#89)</a>
    </li>
    <li>Automatically close the api export dialog when the focus is lost<a
            href="https://github.com/tangcent/easy-api/pull/93">(#93)</a>
    </li>
    <li>Parse API array parameters correctly<a
            href="https://github.com/tangcent/easy-api/pull/95">(#95)</a>
    </li>
    <li>Select all apis by default when the 'Export' window opens<a
            href="https://github.com/tangcent/easy-api/pull/96">(#96)</a>
=======
    <li>Support groovy extension<a href="https://github.com/tangcent/easy-api/pull/98">(#98)</a>
>>>>>>> 6a8742bf
    </li>
</ul><|MERGE_RESOLUTION|>--- conflicted
+++ resolved
@@ -1,50 +1,7 @@
-<<<<<<< HEAD
-<a href="https://github.com/tangcent/easy-yapi/releases/tag/v0.9.0.1">v0.9.0.1(2019-08-03)</a>
-=======
-<a href="https://github.com/tangcent/easy-api/releases/tag/v0.9.183.0.2">v0.9.183.0.2(2019-08-08)</a>
->>>>>>> 6a8742bf
+<a href="https://github.com/tangcent/easy-yapi/releases/tag/v0.9.1.183.0.2">v0.9.1.183.0.2(2019-08-03)</a>
 <br/>
 <a href="https://github.com/tangcent/easy-yapi/blob/master/IDEA_CHANGELOG.md">Full Changelog</a>
 <ul>enhancement:
-<<<<<<< HEAD
-    <li>[Call Action]process key 'Tab' in request params<a href="https://github.com/tangcent/easy-api/pull/85">(#85)</a>
-    </li>
-    <li>Process Deprecated info on class in RecommendConfig<a
-            href="https://github.com/tangcent/easy-api/pull/86">(#86)</a>
-    </li>
-    <li>Try parse linked option info for form params <a
-            href="https://github.com/tangcent/easy-api/pull/87">(#87)</a>
-    </li>
-    <li>Support yapi tag rule:api.tag<a
-            href="https://github.com/tangcent/easy-yapi/pull/24">(#24)</a>
-    </li>
-    <li>Support yapi status rule:api.status<a
-            href="https://github.com/tangcent/easy-yapi/pull/26">(#26)</a>
-    </li>
-    <li>Try parse linked option info for form params <a
-            href="https://github.com/tangcent/easy-api/pull/87">(#87)</a>
-    </li>
-    <li>Support [ApiExportAction] (method level api upload) <a
-            href="https://github.com/tangcent/easy-api/pull/90">(#90)</a>
-    </li>
-    <li>Support groovy rule <a
-            href="https://github.com/tangcent/easy-api/pull/92">(#92)</a>
-    </li>
-</ul>
-<ul>fix:
-    <li>Fix cache errors in recursively generics<a
-            href="https://github.com/tangcent/easy-api/pull/89">(#89)</a>
-    </li>
-    <li>Automatically close the api export dialog when the focus is lost<a
-            href="https://github.com/tangcent/easy-api/pull/93">(#93)</a>
-    </li>
-    <li>Parse API array parameters correctly<a
-            href="https://github.com/tangcent/easy-api/pull/95">(#95)</a>
-    </li>
-    <li>Select all apis by default when the 'Export' window opens<a
-            href="https://github.com/tangcent/easy-api/pull/96">(#96)</a>
-=======
     <li>Support groovy extension<a href="https://github.com/tangcent/easy-api/pull/98">(#98)</a>
->>>>>>> 6a8742bf
     </li>
 </ul>