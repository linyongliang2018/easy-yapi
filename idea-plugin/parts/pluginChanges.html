--- conflicted
+++ resolved
@@ -1,8 +1,4 @@
-<<<<<<< HEAD
 <a href="https://github.com/tangcent/easy-yapi/releases/tag/v0.8.1.1">v0.8.1.1(2019-07-29)</a>
-=======
-<a href="https://github.com/tangcent/easy-api/releases/tag/v0.8.2">v0.8.2(2019-07-30)</a>
->>>>>>> 3a7b8da0
 <br/>
 <a href="https://github.com/tangcent/easy-yapi/blob/master/IDEA_CHANGELOG.md">Full Changelog</a>
 <ul>enhancement:
@@ -14,7 +10,6 @@
     <li>Try parse linked option info for form params <a
             href="https://github.com/tangcent/easy-api/pull/87">(#87)</a>
     </li>
-<<<<<<< HEAD
     <li>Support yapi tag rule:api.tag<a
             href="https://github.com/tangcent/easy-yapi/pull/24">(#24)</a>
     </li>
@@ -24,8 +19,6 @@
     <li>Try parse linked option info for form params <a
             href="https://github.com/tangcent/easy-api/pull/87">(#87)</a>
     </li>
-=======
->>>>>>> 3a7b8da0
     <li>Support [ApiExportAction] (method level api upload) <a
             href="https://github.com/tangcent/easy-api/pull/90">(#90)</a>
     </li>
