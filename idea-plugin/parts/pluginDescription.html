--- conflicted
+++ resolved
@@ -6,16 +6,13 @@
 <br/>
 <br/>
 
-<<<<<<< HEAD
-<b>优雅的文档来自优雅的注释</b>
-=======
-<b>A plugin that simplifies API development.</b>
+<b>帮助你导出api到`yapi`/`postman`/`markdown`</b>
 <br/>
-<b>Help you generate API documentation from your code to postman/markdown</b><br/>
-<a>If the keyboard shortcuts do not work,check for keyboard conflicts.</a><br/>
-<a>You can set the shortcut keys at <kbd>Preferences(Settings)</kbd> > <kbd>KeyMap</kbd> </a>
->>>>>>> ea16edcb
-<br/>
+<ul>
+    <li>基于javadoc&KDoc&ScalaDoc解析API文档</li>
+    <li>注意, 你可以在保持代码零侵入的情况下得到相当完整的api文档, 但是特殊的需求还是需要部分特殊的注释/注解配合</li>
+    <li>与之相对的是, 你可以灵活的运用配置规则来适应你的项目特性以减少代码侵入.</li>
+</ul>
 <br/>
 
 <b>详细信息参考:<a href="https://easyyapi.com">Guide</a></b>
