--- conflicted
+++ resolved
@@ -6,13 +6,9 @@
 <br/>
 <br/>
 
-<<<<<<< HEAD
-<b>优雅的文档来自优雅的注释</b>
-=======
-<b>A plugin that simplifies API development.</b>
+<b>A plugin that simplifies API development</b>
 <br/>
 <b>Elegant documentation comes from elegant code comments.</b>
->>>>>>> 67876bdd
 <br/>
 <br/>
 
