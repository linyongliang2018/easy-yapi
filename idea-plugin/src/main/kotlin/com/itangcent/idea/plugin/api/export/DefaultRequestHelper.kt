--- conflicted
+++ resolved
@@ -29,12 +29,8 @@
     override fun addModelAsParam(request: Request, model: Any) {
         if (model is Map<*, *>) {
             val comment = model[Attrs.COMMENT_ATTR] as Map<*, *>?
-<<<<<<< HEAD
             val default = model[Attrs.DEFAULT_VALUE_ATTR] as Map<*, *>?
-            model.forEach { k, v ->
-=======
             model.forEach { (k, v) ->
->>>>>>> 926424da
                 addFormParam(
                         request, k.toString(), (default?.get(k) ?: v).toPrettyString(),
                         KVUtils.getUltimateComment(comment, k)
