package com.itangcent.idea.plugin.api

import com.google.inject.Inject
import com.intellij.lang.jvm.JvmModifier
import com.intellij.psi.*
import com.intellij.psi.util.*
import com.itangcent.common.utils.GsonUtils
import com.itangcent.common.utils.KV
import com.itangcent.common.utils.KVUtils
import com.itangcent.common.utils.Visional
import com.itangcent.intellij.config.rule.RuleComputer
import com.itangcent.intellij.context.ActionContext
import com.itangcent.intellij.jvm.DuckTypeHelper
import com.itangcent.intellij.jvm.JvmClassHelper
import com.itangcent.intellij.jvm.PsiClassHelper
import com.itangcent.intellij.logger.Logger
import com.itangcent.intellij.logger.traceError
import com.itangcent.intellij.psi.ClassRuleKeys
import com.itangcent.intellij.psi.JsonOption
import com.itangcent.intellij.psi.PsiClassUtils
import com.itangcent.intellij.util.Magics
import com.siyeh.ig.psiutils.ClassUtils
import java.lang.reflect.Method
import java.lang.reflect.Modifier
import java.util.*
import kotlin.collections.ArrayList
import kotlin.collections.HashMap
import kotlin.collections.HashSet

/**
 *
 *Try infer the return type of method
 *It should be called from the UI thread
 */
class MethodReturnInferHelper {
    @Inject
    private var logger: Logger? = null

    @Inject
    private val psiClassHelper: PsiClassHelper? = null

    @Inject
    private val ruleComputer: RuleComputer? = null

    @Inject
    private val duckTypeHelper: DuckTypeHelper? = null

    @Inject
    private val actionContext: ActionContext? = null

    @Inject
    private val jvmClassHelper: JvmClassHelper? = null

    private val staticMethodCache: HashMap<Pair<PsiMethod, Array<Any?>?>, Any?> = HashMap()

    private val methodStack: Stack<Infer> = Stack()

    private var jsonOption: Int = JsonOption.ALL

    private var simpleJsonOption: Int = jsonOption and JsonOption.READ_GETTER.inv()

    private var maxDeep = 4

    private val maxObjectDeep: Int = 4

    fun setMaxDeep(maxDeep: Int) {
        this.maxDeep = maxDeep
    }

    fun inferReturn(psiMethod: PsiMethod, option: Int = DEFAULT_OPTION): Any? {
        return cleanInvalidKeys(inferReturn(psiMethod, null, null, option))
    }

    fun inferReturn(psiMethod: PsiMethod, caller: Any? = null, args: Array<Any?>?, option: Int = DEFAULT_OPTION): Any? {
        return inferReturn(null, psiMethod, caller, args, option)
    }

    fun inferReturn(
        context: PsiElement?,
        psiMethod: PsiMethod,
        caller: Any? = null,
        args: Array<Any?>?,
        option: Int = DEFAULT_OPTION
    ): Any? {
        actionContext!!.checkStatus()
        if (methodStack.size < maxDeep) {
            try {
                var inferRet: Any?
                inferRet = callSimpleMethod(context, psiMethod, caller, args)
                if (inferRet == CALL_FAILED) {
                    if (allowQuickCall(option)) {
                        val returnType = psiMethod.returnType
                        if (returnType != null && !PsiClassUtils.isInterface(returnType)
                            && duckTypeHelper!!.isQualified(returnType, psiMethod)
                        ) {
                            return psiClassHelper!!.getTypeObject(psiMethod.returnType, psiMethod, jsonOption)
                        }
                    }

                    inferRet = inferReturnUnsafely(psiMethod, caller, args, option)
                }

                if (!nullOrEmpty(inferRet)) {

                    val byType = psiClassHelper!!.getTypeObject(psiMethod.returnType, psiMethod, jsonOption)

                    return findComplexResult(GsonUtils.resolveCycle(valueOf(inferRet)), byType)
                }
            } catch (e: Exception) {
                logger!!.traceError("infer error", e)
                //infer failed
            }
        }
        val returnType = psiMethod.returnType ?: return null
        if (returnType.presentableText == "void" || returnType.presentableText == "Void") {
            return null
        }
        return DirectVariable { psiClassHelper!!.getTypeObject(psiMethod.returnType, psiMethod, jsonOption) }
    }

    private fun cleanInvalidKeys(obj: Any?): Any? {
        when (obj) {
            null -> return null
            is Collection<*> -> {
                if (obj.isEmpty() || obj.size == 1) {
                    return obj
                }
                val copy: ArrayList<Any?> = ArrayList()
                for (o in obj) {
                    if (isValidKey(o)) {
                        copy.add(cleanInvalidKeys(o))
                    }
                }
                if (copy.isEmpty()) {
                    copy.addAll(obj)
                }
                copy.sortByDescending { pointOf(it) }
                return copy
            }
            is Map<*, *> -> {
                if (obj.isEmpty() || obj.size == 1) {
                    return obj
                }
                val copy: HashMap<Any?, Any?> = HashMap()
                obj.forEach { k, v ->
                    if (isValidKey(k) || isValidKey(v)) {
                        copy[k] = cleanInvalidKeys(v)
                    }
                }
                if (copy.isEmpty()) {
                    copy.putAll(obj)
                }
                return copy
            }
            is Variable -> return cleanInvalidKeys(obj.getValue())
        }
        return obj

    }

    private fun pointOf(obj: Any?): Int {
        when (obj) {
            null -> return 0
            is Collection<*> -> {
                return 2 + obj.map { pointOf(it) }.sum()
            }
            is Map<*, *> -> {
                return 3 + obj.entries.map { pointOf(it.key) + pointOf(it.value) }.sum()
            }
            is Variable -> return pointOf(obj.getValue())
            is String -> return if (obj.isEmpty()) 1 else 2
        }
        return 2

    }

    private fun nullOrEmpty(obj: Any?): Boolean {
        when (obj) {
            null -> return true
            is Collection<*> -> return obj.isEmpty()
            is Map<*, *> -> return obj.isEmpty()
            is Array<*> -> return obj.isEmpty()
        }

        return false
    }

    private fun isValidKey(obj: Any?): Boolean {
        when (obj) {
            null -> return true
            is String -> return obj.isNotEmpty()
            is Collection<*> -> return obj.isNotEmpty()
            is Map<*, *> -> return obj.isNotEmpty()
            is Array<*> -> return obj.isNotEmpty()
        }

        return true
    }

    /**
     * Try a simple call
     * static method
     * getter/setter
     * method of collection(Set/List/Map...)
     */
    private fun callSimpleMethod(
        context: PsiElement?,
        psiMethod: PsiMethod,
        caller: Any? = null,
        args: Array<Any?>?
    ): Any? {
        actionContext!!.checkStatus()
        try {
            if (psiMethod.hasModifier(JvmModifier.STATIC)) {
                val unboxedArgs = unboxArgs(args)
                val key = psiMethod to unboxedArgs
                if (staticMethodCache.containsKey(key)) {
                    return staticMethodCache[key]
                }
                val tryCallRet = tryCallStaticMethod(psiMethod, unboxedArgs)
                if (tryCallRet != CALL_FAILED) {
                    return tryCallRet
                }
                val inferRet = tryInfer(MethodReturnInfer(psiMethod, caller, unboxedArgs, this))
                staticMethodCache[key] = inferRet
                return inferRet
            }

            //resolve getter
            if (PropertyUtil.isSimpleGetter(psiMethod)) {
                val realCaller = valueOf(caller)
                val field = PropertyUtil.getFieldOfGetter(psiMethod) ?: return null
                return asMap(realCaller)?.let { MappedVariable(it, psiClassHelper!!.getJsonFieldName(field)) }
            }

            //resolve setter
            if (PropertyUtil.isSimpleSetter(psiMethod)) {
                val realCaller = valueOf(caller)
                val field = PropertyUtil.getFieldOfSetter(psiMethod) ?: return null
                asMap(realCaller)?.set(psiClassHelper!!.getJsonFieldName(field), valueOf(args?.get(0)))
                return null
            }

            if (collection_methods.contains(psiMethod.name)) {
                init(psiMethod)

                val realCaller = valueOf(caller)

                if (psiMethod.name == "put" && isSuperMethod(psiMethod, map_put_method!!)) {

                    if (args != null) {
                        valueOf(args[0])?.let {
                            asMap(realCaller)?.put(it, valueOf(args[1]))
                            val attr = findAttrFromContext(context)
                            if (!attr.isNullOrBlank()) {
                                KVUtils.addComment(asMap(realCaller)!!, it, attr)
                            }
                        }
                    }
                    return null
                }

                if (psiMethod.name == "get" && isSuperMethod(psiMethod, map_get_method!!)) {
                    if (args != null) {
                        asMap(realCaller)?.get(valueOf(args[0])!!)
                    }
                    return null
                }

                if (psiMethod.name == "putAll" && isSuperMethod(psiMethod, map_putAll_method!!)) {
                    if (args != null) {
                        asMap(valueOf(args[0]))?.let { asMap(realCaller)?.putAll(it) }
                    }
                    return null
                }

                if (psiMethod.name == "add" && isSuperMethod(psiMethod, collection_add_method!!)) {
                    if (args != null) {
                        asList(realCaller)?.add(valueOf(args[0]))
                    }
                    return null
                }

                if (psiMethod.name == "addAll" && isSuperMethod(psiMethod, collection_addAll_method!!)) {
                    if (args != null) {
                        asList(args[0])?.let { asList(realCaller)?.addAll(it) }
                    }
                    return null
                }
            }
        } catch (e: Exception) {
            logger!!.error("error to infer method return type:" + e.message)
            logger!!.traceError(e)
        }

        return CALL_FAILED
    }

    private fun inferReturnUnsafely(psiMethod: PsiMethod, caller: Any? = null, args: Array<Any?>?, option: Int): Any? {
        actionContext!!.checkStatus()
        val realCaller = valueOf(caller)

        //try quickly infer
        if (allowQuickCall(option)) {
            try {
                return tryInfer(QuicklyMethodReturnInfer(psiMethod, this))
            } catch (e: Exception) {
            }
        }

        return tryInfer(MethodReturnInfer(psiMethod, realCaller, args, this))
    }

<<<<<<< HEAD
    @Suppress("UNCHECKED_CAST")
    fun addComment(info: HashMap<Any, Any?>, field: Any, attr: String?) {
        var comment = info["@comment"]
        if (comment == null) {
            comment = HashMap<String, String>()
            info["@comment"] = comment
        }
        (comment as HashMap<Any?, Any?>)[field] = attr
    }

    private fun tryInfer(infer: Infer): Any? {
=======
    fun tryInfer(infer: Infer): Any? {
>>>>>>> a670eca1
        actionContext!!.checkStatus()
        //find recursive call
        methodStack.filter { it.callMethod() == infer.callMethod() }
            .forEach { return it.possible() }
        try {
            methodStack.push(infer)
            return infer.infer()
        } finally {
            methodStack.pop()
        }
    }

    private fun tryCallStaticMethod(psiMethod: PsiMethod, args: Array<Any?>?): Any? {
        actionContext!!.checkStatus()
        try {
            val psiCls = psiMethod.containingClass ?: return null
            val cls: Class<*>?
            try {
                cls = Class.forName(psiCls.qualifiedName)
            } catch (e: ClassNotFoundException) {
                return CALL_FAILED
            }
            val methodName = psiMethod.name
            val argCount = args?.size ?: 0

            val candidateMethod: ArrayList<Method> = ArrayList()
            cls.methods?.filterTo(candidateMethod) { Modifier.isStatic(it.modifiers) && it.name == methodName }

            if (candidateMethod.size == 0) return null//no found

            if (candidateMethod.size == 1) {
                try {
                    return callMethod(null, candidateMethod[0], args)
                } catch (e: Exception) {
                }
            }

            if (candidateMethod.size > 1) {
                candidateMethod.filter { it.parameterCount == argCount }
                    .forEach {
                        try {
                            return callMethod(null, it, args)
                        } catch (e: Exception) {
                        }
                    }

                candidateMethod.filter { it.parameterCount != argCount }
                    .forEach {
                        try {
                            return callMethod(null, it, args)
                        } catch (e: Exception) {
                        }
                    }
            }

            return CALL_FAILED


        } catch (e: Exception) {
            logger!!.warn("error in infer method return type")
            logger!!.traceError(e)
        }
        return CALL_FAILED
    }

    private fun unboxArgs(args: Array<Any?>?): Array<Any?>? {
        if (args == null) return null
        if (args.isEmpty()) return args
        val needUnbox = args.any { it != null && it is Variable }
        if (needUnbox) {
            val copyArgs = Array<Any?>(args.size) { null }
            args.forEachIndexed { index, arg -> copyArgs[index] = valueOf(arg) }
            return copyArgs
        }
        return args
    }

    @Suppress("UNCHECKED_CAST")
    private fun callMethod(caller: Any?, method: Method, args: Array<Any?>?): Any? {
        actionContext!!.checkStatus()

        val argCount = args?.size ?: 0
        when {
            argCount != method.parameterCount -> if (args != null) {
                val fixArgs: Array<Any?> = Arrays.copyOf(args, method.parameterCount)
                return method.invoke(caller, fixArgs)
            } else {
                val fixArgs = Array<Any?>(method.parameterCount, { null })
                return method.invoke(caller, fixArgs)
            }
            args == null || args.isEmpty() -> return method.invoke(caller)
            args.size == 1 -> return method.invoke(caller, args[0])
            args.size == 2 -> return method.invoke(caller, args[0], args[1])
            args.size == 3 -> return method.invoke(caller, args[0], args[1], args[2])
            args.size == 4 -> return method.invoke(caller, args[0], args[1], args[2], args[3])
            else -> return method.invoke(caller, *args)
        }
    }

    private fun findAttrFromContext(context: PsiElement?): String? {
        if (context == null) return null

        var comment = findNextEndOfLineComment(context)
        if (!comment.isNullOrBlank()) return comment
        comment = findPreLineEndOfLineComment(context)
        return comment
    }

    /**
     * Find the entire line of comments on the previous line
     */
    private fun findPreLineEndOfLineComment(context: PsiElement?): String? {
        if (context == null) return null
        var prevSibling = context.prevSibling ?: return findPreLineEndOfLineComment(context.parent)

        while (prevSibling is PsiWhiteSpace) {
            prevSibling = prevSibling.prevSibling ?: return null
        }
        if (isEndOfLineComment(prevSibling)) {
            val preOfPre = prevSibling.prevSibling
            if (preOfPre != null && preOfPre !is PsiWhiteSpace) {
                return null
            }
            return getTextOfEndOfLineComment(prevSibling)
        }

        return null
    }

    /**
     * Find the comment at the end of the current line
     */
    private fun findNextEndOfLineComment(element: PsiElement?): String? {
        if (element == null) return null
        var nextSibling = element.nextSibling
        if (nextSibling is PsiJavaToken && nextSibling.tokenType == JavaTokenType.SEMICOLON) {//next token is semicolon
            nextSibling = nextSibling.nextSibling
            if (isEndOfLineComment(nextSibling)) {
                return getTextOfEndOfLineComment(nextSibling)
            }
        }
        return null
    }

    /**
     * Determine the current element is the end of line comment
     */
    private fun isEndOfLineComment(element: PsiElement?): Boolean {
        if (element == null) return false
        return element is PsiComment && element.tokenType == JavaTokenType.END_OF_LINE_COMMENT
    }

    /**
     * Get the content of the end of the line comment
     */
    private fun getTextOfEndOfLineComment(element: PsiElement): String? {
        var comment: String = element.text
        if (comment.startsWith("//")) {
            comment = comment.removePrefix("//")
            if (!comment.isBlank()) return comment
        }
        return null
    }

    companion object {

        const val ALLOW_QUICK_CALL: Int = 0b0001

        const val DEFAULT_OPTION = ALLOW_QUICK_CALL

        fun allowQuickCall(option: Int): Boolean {
            return (option and ALLOW_QUICK_CALL) != 0
        }

        val CALL_FAILED = Any()
        val collection_methods = HashSet(Arrays.asList("put", "set", "add", "addAll", "putAll"))
        fun init(content: PsiElement) {
            if (map_put_method != null) return

            val mapClass = ClassUtils.findClass(CommonClassNames.JAVA_UTIL_MAP, content)!!
            map_put_method = mapClass.findMethodsByName("put", false)[0]
            map_get_method = mapClass.findMethodsByName("get", false)[0]
            map_putAll_method = mapClass.findMethodsByName("putAll", false)[0]

            val collectionClass = ClassUtils.findClass(CommonClassNames.JAVA_UTIL_COLLECTION, content)!!
            collection_add_method = collectionClass.findMethodsByName("add", false)[0]
            collection_addAll_method = collectionClass.findMethodsByName("addAll", false)[0]
        }

        var map_put_method: PsiMethod? = null
        var map_get_method: PsiMethod? = null
        var map_putAll_method: PsiMethod? = null

        var collection_add_method: PsiMethod? = null
        var collection_addAll_method: PsiMethod? = null

        private fun isSuperMethod(method: PsiMethod, superMethod: PsiMethod): Boolean {
            if (method == superMethod) return true

            if (method.name != superMethod.name) {
                return false
            }

            if (PsiSuperMethodUtil.isSuperMethod(method, superMethod)) {
                return true
            }

            for (findSuperMethod in method.findSuperMethods()) {
                if (findSuperMethod == superMethod) {
                    return true
                }
            }

            if (method.parameters.size != superMethod.parameters.size) {
                return false
            }

            return PsiClassUtils.hasImplement(method.containingClass, superMethod.containingClass)

        }

        fun valueOf(obj: Any?): Any? {
            return when {
                !needCompute(obj) -> obj
                obj is Variable -> valueOf(obj.getValue())
                obj is MutableMap<*, *> -> {
                    val copy = KV.create<Any?, Any?>()
                    obj.entries.forEach { copy[valueOf(it.key)] = valueOf(it.value) }
                    return copy
                }
                obj is Array<*> -> {
                    val copy = LinkedList<Any?>()
                    obj.any { copy.add(valueOf(it)) }
                    return copy.toArray()
                }
                obj is Collection<*> -> {
                    val copy = LinkedList<Any?>()
                    obj.any { copy.add(valueOf(it)) }
                    return copy
                }
                else -> obj
            }
        }

        fun needCompute(obj: Any?): Boolean {
            return when (obj) {
                null -> false
                is Variable -> true
                is MutableMap<*, *> -> {
                    obj.entries.any { needCompute(it.key) || needCompute(it.value) }
                }
                is Array<*> -> {
                    obj.any { needCompute(it) }
                }
                is Collection<*> -> {
                    obj.any { needCompute(it) }
                }
                else -> false
            }

        }

        fun assignment(target: Any?, value: Any?) {

            if (target is Variable) {
                target.setValue(value)
            }
        }

        @Suppress("UNCHECKED_CAST")
        fun asMap(obj: Any?): HashMap<Any, Any?>? {
            if (obj == null) return null
            if (obj !is HashMap<*, *>) {
                return null
            }
            return obj as HashMap<Any, Any?>?
        }

        @Suppress("UNCHECKED_CAST")
        fun asList(obj: Any?): ArrayList<Any?>? {
            if (obj == null) return null
            if (obj !is ArrayList<*>) {
                return null
            }
            return obj as ArrayList<Any?>?
        }

        fun merge(a: Any?, b: Any?): Any? {
            if (a == null) {
                return valueOf(b)
            } else if (b == null) {
                return valueOf(a)
            }

            val ua = valueOf(a)
            val ub = valueOf(b)

            if (ua is Map<*, *> && ub is Map<*, *>) {
                val res: HashMap<Any?, Any?> = HashMap()
                res.putAll(ua)
                res.putAll(ub)
                return res
            }

            if (ua is Collection<*> && ub is Collection<*>) {
                val res: ArrayList<Any?> = ArrayList()
                res.addAll(ua)
                res.addAll(ub)
                return res
            }

            if (ub is Map<*, *>) {
                return ub
            }

            //not merge
            return ua
        }

        fun findComplexResult(a: Any?, b: Any?): Any? {

            if (a == null) {
                return valueOf(b)
            } else if (b == null) {
                return valueOf(a)
            }

            if (a == b) {
                return a
            }

            if (a is Map<*, *> && b is Map<*, *>) {
                when {
                    a.size < b.size -> return b
                    a.size > b.size -> return a
                }
            }

            if (a is Collection<*> && b is Collection<*>) {
                when {
                    a.size < b.size -> return b
                    a.size > b.size -> return a
                }
            }

            val ua = valueOf(a)
            val ub = valueOf(b)

            if (ua is Map<*, *> && ub is Map<*, *>) {
                when {
                    ua.size < ub.size -> return ub
                    ua.size > ub.size -> return ua
                }
            }

            if (ua is Collection<*> && ub is Collection<*>) {
                when {
                    ua.size < ub.size -> return ub
                    ua.size > ub.size -> return ua
                }
            }

            val uaStr = GsonUtils.toJsonSafely(ua)
            val ubStr = GsonUtils.toJsonSafely(ub)
            if (ubStr.length > uaStr.length) {
                return ub
            }

            return ua
        }

    }

    private fun getSimpleFields(psiClass: PsiClass): Map<String, Any?>? {
        return getSimpleFields(psiClass, 0)
    }

    private fun getSimpleFields(psiClass: PsiClass, deep: Int): Map<String, Any?>? {
        if (deep >= maxObjectDeep) {
            return null
        }
        actionContext!!.checkStatus()
        val kv = KV.create<String, Any?>()
        for (field in psiClass.allFields) {
            val type = field.type
            val name = psiClassHelper!!.getJsonFieldName(field)

            if (type is PsiPrimitiveType) {       //primitive Type
                kv[name] = PsiTypesUtil.getDefaultValue(type)
                continue
            }
            //reference Type
            if (psiClassHelper.isNormalType(type)) {//normal Type
                kv[name] = psiClassHelper.getDefaultValue(type)
                continue
            }

            kv[name] = DirectVariable { getSimpleFields(type, psiClass, deep + 1) }
        }
        return kv
    }

    private fun getSimpleFields(psiType: PsiType?, context: PsiElement): Any? {
        actionContext!!.checkStatus()
        when {
            psiType == null || psiType == PsiType.NULL -> return null
            psiType is PsiPrimitiveType -> return PsiTypesUtil.getDefaultValue(psiType)
            psiClassHelper!!.isNormalType(psiType) -> return psiClassHelper.getDefaultValue(psiType)
            psiType is PsiArrayType -> {
                return psiClassHelper.getTypeObject(psiType, context, simpleJsonOption)
            }
            jvmClassHelper!!.isCollection(psiType) -> {   //list type
                return psiClassHelper.getTypeObject(psiType, context, jsonOption)
            }
            jvmClassHelper.isMap(psiType) -> {   //map type
                return psiClassHelper.getTypeObject(psiType, context, simpleJsonOption)
            }
            else -> {
                val typeCanonicalText = psiType.canonicalText
                if (typeCanonicalText.contains('<') && typeCanonicalText.endsWith('>')) {
                    return psiClassHelper.getTypeObject(psiType, context, simpleJsonOption)
                } else {
                    val paramCls = PsiUtil.resolveClassInClassTypeOnly(psiType)
                    if (paramCls != null && ruleComputer!!.computer(ClassRuleKeys.TYPE_IS_FILE, paramCls) == true) {
                        return Magics.FILE_STR
                    }
                    return paramCls?.let { getSimpleFields(it, 1) }
                }
            }
        }
    }

    private fun getSimpleFields(psiType: PsiType?, context: PsiElement, deep: Int): Any? {
        if (deep >= maxObjectDeep) {
            return null
        }
        actionContext!!.checkStatus()
        when {
            psiType == null || psiType == PsiType.NULL -> return null
            psiType is PsiPrimitiveType -> return PsiTypesUtil.getDefaultValue(psiType)
            psiClassHelper!!.isNormalType(psiType) -> return psiClassHelper.getDefaultValue(psiType)
            psiType is PsiArrayType -> {
                return psiClassHelper.getTypeObject(psiType, context, simpleJsonOption)
            }
            jvmClassHelper!!.isCollection(psiType) -> {   //list type
                return psiClassHelper.getTypeObject(psiType, context, simpleJsonOption)
            }
            jvmClassHelper.isMap(psiType) -> {   //map type
                return psiClassHelper.getTypeObject(psiType, context, simpleJsonOption)
            }
            else -> {
                val paramCls = PsiUtil.resolveClassInClassTypeOnly(psiType) ?: return null
                if (ruleComputer!!.computer(ClassRuleKeys.TYPE_IS_FILE, paramCls) == true) {
                    return Magics.FILE_STR
                }
                return getSimpleFields(paramCls, deep + 1)
            }
        }
    }

    interface Variable : Visional {
        fun getValue(): Any?

        fun setValue(value: Any?)

        fun addLazyAction(lazyAction: LazyAction)
    }

    abstract class AbstractVariable : Variable {
        protected var computer = false

        protected var lazyActions: LinkedList<LazyAction>? = null

        override fun getValue(): Any? {
            if (!computer) {
                computer = true
                compute()
            }
            return getComputedValue()
        }

        abstract fun getComputedValue(): Any?

        override fun addLazyAction(lazyAction: LazyAction) {
            if (this.lazyActions == null) {
                this.lazyActions = LinkedList()
            }
            this.lazyActions!!.add(lazyAction)
            computer = false
        }

        fun compute() {
            this.lazyActions?.forEach { it() }
            this.lazyActions?.clear()
        }
    }

    class MappedVariable : AbstractVariable {
        private val target: HashMap<Any, Any?>

        private val name: Any

        constructor(target: HashMap<Any, Any?>, name: Any) {
            this.target = target
            this.name = name
        }

        override fun getComputedValue(): Any? = target[name]

        override fun setValue(value: Any?) {
            //todo:meger?
            target[name] = value
        }

        override fun toString(): String {
            return getValue().toString()
        }
    }

    class DirectVariable : AbstractVariable {

        protected var holderValue: Any? = null

        constructor() : super()

        constructor(holderValue: Any?) : super() {
            this.holderValue = holderValue
        }

        constructor(lazyInit: () -> Any?) : super() {
            this.addLazyAction {
                holderValue = lazyInit()
                if (holderValue is Unit) {
                    holderValue = lazyInit()
                }
            }
        }

        override fun setValue(value: Any?) {
            if (value != this) {
                this.holderValue = value
            }
        }

        override fun getComputedValue(): Any? {
            return this.holderValue
        }
    }

    interface Infer {
        fun infer(): Any?

        fun possible(): Any?

        fun callMethod(): Any?
    }

    abstract class AbstractMethodReturnInfer(
        var caller: Any? = null,
        val args: Array<Any?>?,
        val methodReturnInferHelper: MethodReturnInferHelper
    ) : Infer {

        var localParams: HashMap<String, Any?> = HashMap()

        var fields: HashMap<Any, Any?>? = null

        var returnVal: Any? = null

        private var inits: HashSet<String> = HashSet()

//        val psiClassHelper = ActionContext.getContext()!!.instance(PsiClassHelper::class)

        protected open fun processStatement(statement: PsiStatement): Any? {

            when (statement) {
                is PsiLabeledStatement -> {
                    val labelIdentifier = statement.labelIdentifier.text
                    val variable = findVariable(labelIdentifier) ?: return null
                    if (statement.statement != null) {
                        val lazyProcessStatement = statement.statement!!
                        variable.addLazyAction {
                            processStatement(lazyProcessStatement)?.let { variable.setValue(it) }
                        }
                    }
                    return variable
                }
                is PsiIfStatement -> {
                    statement.elseBranch?.let { processStatement(it) }
                    statement.thenBranch?.let { processStatement(it) }
                }
                is PsiBlockStatement -> {
                    processBlock(statement.codeBlock)
                }
                is PsiTryStatement -> {
                    statement.tryBlock?.let { processBlock(it) }
                    for (catchBlock in statement.catchBlocks) {
                        processBlock(catchBlock)
                    }
                }
                is PsiForStatement -> {
                    statement.initialization?.let { processStatement(it) }
                    statement.update?.let { processStatement(it) }
                    statement.body?.let { processStatement(it) }
                }
                is PsiForeachStatement -> {
                    statement.iteratedValue?.let { processExpression(it) }
                    statement.body?.let { processStatement(it) }
                }
                is PsiWhileStatement -> statement.body?.let { processStatement(it) }
                is PsiDoWhileStatement -> statement.body?.let { processStatement(it) }

                is PsiExpressionStatement -> processExpression(statement.expression)
                is PsiDeclarationStatement -> {
                    for (declaredElement in statement.declaredElements) {
                        processElement(declaredElement)
                    }
                }
                is PsiReturnStatement -> {
                    val returnValue = statement.returnValue
                    if (returnValue != null) {
                        returnVal = findComplexResult(returnVal, processExpression(returnValue))
                    }
                }
                else -> {
                    methodReturnInferHelper.logger!!.debug("no matched statement:${statement::class} - ${statement.text}")
                }
            }

            return null
        }

        protected open fun processElement(psiElement: PsiElement): Any? {

            when (psiElement) {
                is PsiExpression -> return processExpression(psiElement)
                is PsiStatement -> return processStatement(psiElement)
                is PsiLocalVariable -> {
                    val variableName = psiElement.name ?: return null
                    val variable = findVariable(variableName) ?: return null

                    if (inits.add(variableName)) {
                        val variableType = psiElement.type

                        if (!PsiClassUtils.isInterface(variableType) && methodReturnInferHelper.duckTypeHelper!!.isQualified(
                                variableType,
                                psiElement
                            )
                        ) {
                            variable.addLazyAction {
                                variable.setValue(
                                    methodReturnInferHelper.psiClassHelper!!.getTypeObject(
                                        variableType,
                                        psiElement,
                                        methodReturnInferHelper.jsonOption
                                    )
                                )
                            }
                        } else {
                            variable.addLazyAction {
                                val processValue: Any? = if (psiElement.initializer != null) {
                                    findComplexResult(
                                        processExpression(psiElement.initializer!!),
                                        methodReturnInferHelper.getSimpleFields(
                                            psiElement.type,
                                            psiElement
                                        )
                                    )
                                } else {
                                    methodReturnInferHelper.getSimpleFields(
                                        psiElement.type,
                                        psiElement
                                    )
                                }
                                variable.setValue(processValue)
                            }
                        }
                    }
                    return variable
                }
                is PsiField -> {
                    if (methodReturnInferHelper.jvmClassHelper!!.isStaticFinal(psiElement)) {
                        return processStaticField(psiElement)
                    }
                    val fieldName = methodReturnInferHelper.psiClassHelper!!.getJsonFieldName(psiElement)
                    return if (fields?.containsKey(fieldName) == true) {
                        findField(fieldName)
                    } else {
                        DirectVariable { methodReturnInferHelper.getSimpleFields(psiElement.type, psiElement) }
                    }
                }
                is PsiParameter -> {
                    return psiElement.name?.let { findVariable(it) }
                }
                is PsiAnonymousClass -> {
                    processAnonymousClass(psiElement)
                    return null
                }
                is PsiClassInitializer -> {
                    processBlock(psiElement.body)
                }
                is PsiKeyword -> {
                    //todo:any keyword return null??
                    return null
                }
                is PsiReferenceParameterList -> {
                    //todo:what does PsiReferenceParameterList mean
                    return null
                }
                is PsiWhiteSpace -> {
                    //ignore white space
                    return null
                }
                is PsiJavaCodeReferenceElement -> {
                    //todo:what does PsiJavaCodeReferenceElement mean
                    return null
                }
                is PsiExpressionList -> {
                    val list = ArrayList<Any?>()
                    for (expression in psiElement.expressions) {
                        list.add(processExpression(expression))
                    }
                    return list
                }
                is PsiArrayAccessExpression -> {
                    val array = processExpression(psiElement.arrayExpression) ?: return null
                    if (array is Array<*> && array.size > 0) {
                        var index = psiElement.indexExpression?.let { processExpression(it) } ?: 0
                        if (index !is Int) {
                            index = 0
                        }
                        return array[index]
                    }

                }
                is PsiLambdaExpression -> {
                    return psiElement.body?.let { processElement(it) }
                }
                else -> {
                    //ignore
//                    methodReturnInferHelper.logger!!.debug("no matched ele ${psiElement::class.qualifiedName}:${psiElement.text}")
                }
            }
            return null
        }

        protected open fun processExpression(psiExpression: PsiExpression): Any? {
            when (psiExpression) {
                is PsiAssignmentExpression -> {
                    var le = processExpression(psiExpression.lExpression)
                    if (le == null) {
                        le = findVariable(psiExpression.lExpression.text)
                    }
                    //todo
                    val re = psiExpression.rExpression?.let { processExpression(it) }
                    assignment(le, re)

                    return le
                }
                is PsiNewExpression -> return processNewExpression(psiExpression)
                is PsiCallExpression -> {

                    val callMethod = psiExpression.resolveMethod() ?: return null

                    val args = psiExpression.argumentList?.expressions?.map { processExpression(it) }
                        ?.toTypedArray()

                    var caller: Any? = null
                    if (!callMethod.hasModifier(JvmModifier.STATIC)) {
                        caller = findCaller(psiExpression)
                    }
                    val ret = DirectVariable {
                        methodReturnInferHelper.inferReturn(psiExpression, callMethod, caller, args)
                    }
                    if (caller != null && caller is Variable) {
                        caller.addLazyAction { ret.getValue() }
                    }
                    args?.forEach { arg ->
                        if (arg != null && arg is Variable) {
                            arg.addLazyAction { ret.getValue() }
                        }
                    }
                    return ret
                }
                is PsiReferenceExpression -> {

                    val resolve = psiExpression.resolve()
                    if (resolve != null) return processElement(resolve)

                    val name = psiExpression.qualifierExpression?.let { processExpression(it) }
                    if (name != null && name is String) {
                        return findVariable(name)
                    }
                }
                is PsiThisExpression -> return getThis()
                is PsiLiteralExpression -> return psiExpression.value
                is PsiBinaryExpression -> return processBinaryExpression(psiExpression)
                is PsiUnaryExpression -> return processUnaryExpression(psiExpression)
                is PsiLambdaExpression -> return psiExpression.body?.let { processElement(it) }
                else -> {
                    //ignore
//                    methodReturnInferHelper.logger!!.debug("no matched exp ${psiExpression::class.qualifiedName}:${psiExpression.text}")
                    return null
                }
            }
            return null
        }

        protected fun processNewExpression(psiNewExpression: PsiNewExpression): Any? {
            val args = psiNewExpression.argumentList?.expressions?.map { processExpression(it) }
                ?.toTypedArray()
            return DirectVariable {
                methodReturnInferHelper.NewExpressionInfer(
                    psiNewExpression,
                    args,
                    methodReturnInferHelper
                ).infer()
            }
        }

        private fun processBinaryExpression(psiExpression: PsiBinaryExpression): Any? {
            val op = psiExpression.operationSign

            when (op.tokenType) {
                JavaTokenType.PLUS -> {
                    val lOperand = valueOf(processExpression(psiExpression.lOperand)) ?: return null
                    val rOperand = psiExpression.rOperand?.let { valueOf(processExpression(it)) }
                    return when (lOperand) {
                        is String -> lOperand + (rOperand ?: "")
                        is Int -> lOperand.plus((rOperand ?: 0) as Int)
                        is Long -> lOperand.plus((rOperand ?: 0) as Long)
                        is Short -> lOperand.plus((rOperand ?: 0) as Short)
                        is Byte -> lOperand.plus((rOperand ?: 0) as Byte)
                        is Float -> lOperand.plus((rOperand ?: 0) as Float)
                        is Double -> lOperand.plus((rOperand ?: 0) as Double)
                        else -> {
                            lOperand
                        }
                    }
                }
                JavaTokenType.MINUS -> {
                    val lOperand = valueOf(processExpression(psiExpression.lOperand)) ?: return null
                    val rOperand = psiExpression.rOperand?.let { valueOf(processExpression(it)) }
                    return when (lOperand) {
                        is Int -> lOperand.minus((rOperand ?: 0) as Int)
                        is Long -> lOperand.minus((rOperand ?: 0) as Long)
                        is Short -> lOperand.minus((rOperand ?: 0) as Short)
                        is Byte -> lOperand.minus((rOperand ?: 0) as Byte)
                        is Float -> lOperand.minus((rOperand ?: 0) as Float)
                        is Double -> lOperand.minus((rOperand ?: 0) as Double)
                        else -> {
                            lOperand
                        }
                    }
                }
                JavaTokenType.ASTERISK -> {
                    val lOperand = valueOf(processExpression(psiExpression.lOperand)) ?: return null
                    val rOperand = psiExpression.rOperand?.let { valueOf(processExpression(it)) }
                    return when (lOperand) {
                        is Int -> lOperand.times((rOperand ?: 0) as Int)
                        is Long -> lOperand.times((rOperand ?: 0) as Long)
                        is Short -> lOperand.times((rOperand ?: 0) as Short)
                        is Byte -> lOperand.times((rOperand ?: 0) as Byte)
                        is Float -> lOperand.times((rOperand ?: 0) as Float)
                        is Double -> lOperand.times((rOperand ?: 0) as Double)
                        else -> {
                            lOperand
                        }
                    }
                }
                JavaTokenType.DIV -> {
                    val lOperand = valueOf(processExpression(psiExpression.lOperand)) ?: return null
                    val rOperand = psiExpression.rOperand?.let { valueOf(processExpression(it)) }
                    return when (lOperand) {
                        is Int -> lOperand.div((rOperand ?: 0) as Int)
                        is Long -> lOperand.div((rOperand ?: 0) as Long)
                        is Short -> lOperand.div((rOperand ?: 0) as Short)
                        is Byte -> lOperand.div((rOperand ?: 0) as Byte)
                        is Float -> lOperand.div((rOperand ?: 0) as Float)
                        is Double -> lOperand.div((rOperand ?: 0) as Double)
                        else -> {
                            lOperand
                        }
                    }
                }
                JavaTokenType.AND -> {
                    val lOperand = valueOf(processExpression(psiExpression.lOperand)) ?: return null
                    val rOperand = psiExpression.rOperand?.let { valueOf(processExpression(it)) }
                    return when (lOperand) {
                        is Boolean -> lOperand and ((rOperand ?: true) as Boolean)
                        is Int -> lOperand.and((rOperand ?: 0) as Int)
                        is Long -> lOperand.and((rOperand ?: 0) as Long)
                        else -> {
                            lOperand
                        }
                    }
                }
                JavaTokenType.OR -> {
                    val lOperand = valueOf(processExpression(psiExpression.lOperand)) ?: return null
                    val rOperand = psiExpression.rOperand?.let { valueOf(processExpression(it)) }
                    return when (lOperand) {
                        is Boolean -> lOperand or ((rOperand ?: true) as Boolean)
                        is Int -> lOperand.or((rOperand ?: 0) as Int)
                        is Long -> lOperand.or((rOperand ?: 0) as Long)
                        else -> {
                            lOperand
                        }
                    }
                }
                JavaTokenType.NE, JavaTokenType.LE, JavaTokenType.LE, JavaTokenType.LT, JavaTokenType.GE, JavaTokenType.GT -> return true
                else -> {
                    return valueOf(processExpression(psiExpression.lOperand))
                }
            }
        }

        private fun processUnaryExpression(psiExpression: PsiUnaryExpression): Any? {
            val op = psiExpression.operationSign
            val operand = psiExpression.operand?.let { valueOf(processExpression(it)) } ?: return null
            when (op.tokenType) {
                JavaTokenType.MINUS -> {
                    return when (operand) {
                        is Int -> -operand
                        is Long -> -operand
                        is Short -> -operand
                        is Byte -> -operand
                        is Float -> -operand
                        is Double -> -operand
                        else -> {
                            operand
                        }
                    }
                }
                JavaTokenType.EQEQ, JavaTokenType.NE -> {
                    return true
                }
            }
            return operand
        }

        protected fun processStaticField(psiField: PsiField): Any? {
            val constantVal = psiField.computeConstantValue()
            if (constantVal != null) return constantVal
            val initializer = psiField.initializer
            if (initializer != null) {
                return processExpression(initializer)
            }
            return DirectVariable { methodReturnInferHelper.getSimpleFields(psiField.type, psiField) }
        }

        protected fun processAnonymousClass(psiAnonymousClass: PsiAnonymousClass) {
            psiAnonymousClass.children.forEach {
                try {
                    processElement(it)
                } catch (e: Exception) {
                }
            }
        }

        protected fun getThis(): Any? {

            if (caller != null) {
                return caller
            }

            return this.fields
        }

        protected fun findCaller(psiCallExpression: PsiCallExpression): Any? {

            for (reference in psiCallExpression.references) {
                val ref = reference.resolve()?.let { processElement(it) }
                if (ref != null) {
                    return ref
                }
            }

            val firstChild = psiCallExpression.firstChild
            var firstChildVal: Any? = null
            if (firstChild is PsiReferenceExpression) {

                val qualifier = firstChild.qualifier
                if (qualifier != null) {
                    firstChildVal = processElement(qualifier)
                }
            }
            if (firstChildVal == null) {
                firstChildVal = processElement(firstChild)
            }
            if (firstChildVal != null) {
                return firstChildVal
            }
            return getThis()
        }

        protected fun findVariable(name: String): Variable? {

            return when {
                name.startsWith("this.") -> findVariableIn(name.removePrefix("this."), fields)
                localParams.containsKey(name) -> findVariableIn(name, localParams)
                fields?.containsKey(name) == true -> findVariableIn(name, fields)
                else -> findVariableIn(name, localParams)
            }
        }

        protected fun findField(name: String): Variable? {
            return if (name.startsWith("this.")) {
                findVariableIn(name.removePrefix("this."), fields)
            } else {
                findVariableIn(name, fields)
            }
        }

        @Suppress("UNCHECKED_CAST")
        protected fun findVariableIn(name: String, from: Any?): Variable? {
            var target: Any? = from
            val finalName: String
            if (name.contains(".")) {
                finalName = name.substringAfterLast(".")
                val paths = name.substringBeforeLast(".").split(".")
                try {
                    for (path in paths) {
                        if (target is Map<*, *>) {
                            target = (target as Map<Any?, Any?>)[path]
                        } else {
                            return null
                        }
                    }
                } catch (e: Exception) {
                    return null
                }
            } else {
                finalName = name
            }
            val targetMap = asMap(target) ?: return null

            var variable = targetMap[finalName]
            if (variable == null) {
                variable = DirectVariable()
                targetMap[finalName] = variable
                return variable
            }
            if (variable is Variable) {
                return variable
            }
            return MappedVariable(targetMap, finalName)
        }

        fun processBlock(psiCodeBlock: PsiCodeBlock) {
            psiCodeBlock.statements.forEach {
                try {
                    processStatement(it)
                } catch (e: Exception) {
                }
            }
        }

        override fun possible(): Any? {
            return returnVal
        }
    }

    inner class MethodReturnInfer(
        private val psiMethod: PsiMethod,
        caller: Any? = null,
        args: Array<Any?>?,
        methodReturnInferHelper: MethodReturnInferHelper
    ) : AbstractMethodReturnInfer(caller, args, methodReturnInferHelper) {

        override fun infer(): Any? {

            if (args != null) {
                for ((index, parameter) in psiMethod.parameterList.parameters.withIndex()) {
                    if (args.size > index) {
                        parameter.name?.let { localParams[it] = args[index] }
                    }
                }
            } else {
                for (parameter in psiMethod.parameterList.parameters) {
                    val paramName = parameter.name ?: continue
                    localParams[paramName] = DirectVariable { getSimpleFields(parameter.type, psiMethod) }
                }
            }

            fullThis()

            if (!psiMethod.hasModifier(JvmModifier.STATIC)) {
                psiMethod.containingClass?.let { initFields(it) }
            }

            val body = psiMethod.body ?: return null

            processBlock(body)

            return returnVal
        }

        private fun fullThis() {

            if (fields == null) {
                fields = if (caller != null) {
                    val realCaller = valueOf(caller)
                    if (realCaller is HashMap<*, *>) {
                        asMap(realCaller)
                    } else {
                        HashMap()
                    }
                } else {
                    HashMap()
                }
            }
        }

        private fun initFields(psiClass: PsiClass) {
            if (caller != null && caller is HashMap<*, *>) {
                this.fields = asMap(caller)
            } else {
                this.fields = HashMap()
                val fields = getSimpleFields(psiClass)
                if (fields != null) {
                    this.fields!!.putAll(fields)
                }
            }
        }

        override fun callMethod(): Any? {
            return psiMethod
        }
    }

    /**
     * Try to get the constant return without any arguments (include parameter and local variable)
     * Throws an exception if it finds that the return value is related to a parameter or a local variable
     */
    open inner class QuicklyMethodReturnInfer(
        private val psiMethod: PsiMethod,
        methodReturnInferHelper: MethodReturnInferHelper
    ) : AbstractMethodReturnInfer(null, null, methodReturnInferHelper) {

        override fun infer(): Any? {

            val body = psiMethod.body ?: return null

            val returnStatements = PsiTreeUtil.findChildrenOfType(body, PsiReturnStatement::class.java)

            if (returnStatements.isEmpty()) return null//nothing return

            for (returnStatement in returnStatements) {
                processStatement(returnStatement)
            }

            return returnVal
        }

        override fun processStatement(statement: PsiStatement): Any? {
            when (statement) {
                is PsiIfStatement -> {
                    statement.elseBranch?.let { processStatement(it) }
                    statement.thenBranch?.let { processStatement(it) }
                }
                is PsiBlockStatement -> {
                    processBlock(statement.codeBlock)
                }
                is PsiTryStatement -> {
                    statement.tryBlock?.let { processBlock(it) }
                    for (catchBlock in statement.catchBlocks) {
                        processBlock(catchBlock)
                    }
                }
                is PsiExpressionStatement -> processExpression(statement.expression)
                is PsiDeclarationStatement -> {
                    for (declaredElement in statement.declaredElements) {
                        processElement(declaredElement)
                    }
                }
                is PsiReturnStatement -> {
                    val returnValue = statement.returnValue
                    if (returnValue != null) {
                        returnVal = findComplexResult(returnVal, processExpression(returnValue))
                    }
                }
                else -> {
                    throw IllegalArgumentException("Quickly Infer Failed")
                }
            }

            return null
        }

        override fun processElement(psiElement: PsiElement): Any? {

            when (psiElement) {
                is PsiExpression -> return processExpression(psiElement)
                is PsiStatement -> return processStatement(psiElement)
                is PsiField -> {
                    if (methodReturnInferHelper.jvmClassHelper!!.isStaticFinal(psiElement)) {
                        return processStaticField(psiElement)
                    }
                    throw IllegalArgumentException("Quickly Infer Failed")
                }
                is PsiAnonymousClass -> {
                    processAnonymousClass(psiElement)
                    return null
                }
                is PsiClassInitializer -> {
                    return processBlock(psiElement.body)
                }
                else -> {
                    throw IllegalArgumentException("Quickly Infer Failed")
                }
            }
        }

        override fun processExpression(psiExpression: PsiExpression): Any? {
            when (psiExpression) {
                is PsiNewExpression -> return processNewExpression(psiExpression)
                is PsiCallExpression -> {
                    val callMethod = psiExpression.resolveMethod() ?: return null
                    val args = psiExpression.argumentList?.expressions?.map { processExpression(it) }
                        ?.toTypedArray()
                    return if (callMethod.hasModifier(JvmModifier.STATIC)) {//only static can be call
                        DirectVariable { methodReturnInferHelper.inferReturn(callMethod, null, args) }
                    } else {
                        throw IllegalArgumentException("Quickly Infer Failed")
                    }
                }
                is PsiReferenceExpression -> {
                    val resolve = psiExpression.resolve()
                    if (resolve != null) return processElement(resolve)
//                    val name = psiExpression.qualifierExpression?.let { processExpression(it) }
//                    if (name != null && name is String) {
//                        throw IllegalArgumentException("Quickly Infer Failed")
//                    }
                    throw IllegalArgumentException("Quickly Infer Failed")
                }
                is PsiLiteralExpression -> return psiExpression.value
                else -> {
                    throw IllegalArgumentException("Quickly Infer Failed")
                }
            }
        }

        override fun callMethod(): Any? {
            return psiMethod
        }
    }

    inner class NewExpressionInfer(
        private val psiNewExpression: PsiNewExpression,
        args: Array<Any?>?,
        methodReturnInferHelper: MethodReturnInferHelper
    ) : AbstractMethodReturnInfer(null, args, methodReturnInferHelper) {

        override fun infer(): Any? {
            this.caller = DirectVariable {
                methodReturnInferHelper.psiClassHelper!!.getTypeObject(
                    psiNewExpression.type,
                    psiNewExpression,
                    methodReturnInferHelper.jsonOption
                )
            }
            this.fields = asMap((caller as DirectVariable).getValue())
            this.returnVal = this.caller//new exp return this
            psiNewExpression.children.forEach { child ->
                try {
                    processElement(child)
                } catch (e: Exception) {
                    //ignore
                }
            }

            val resolveConstructor = this.psiNewExpression.resolveConstructor()
            if (resolveConstructor != null) {
                val inferReturnResult =
                    inferReturn(resolveConstructor, this.caller, args, DEFAULT_OPTION xor ALLOW_QUICK_CALL)
                if (inferReturnResult != null && inferReturnResult is Variable) {
                    inferReturnResult.getValue()
                }
                (caller as DirectVariable).getValue()
            }
            return returnVal
        }

        override fun callMethod(): Any? {
            return psiNewExpression
        }
    }
}

typealias  LazyAction = () -> Unit

class DisposableLazyAction : LazyAction {
    private var disposed = false
    val delegate: LazyAction

    constructor(delegate: LazyAction) {
        this.delegate = delegate
    }

    override fun invoke() {
        if (disposed) return
        disposed = true
        delegate()
    }
}

fun LazyAction.disposable(): DisposableLazyAction {
    return DisposableLazyAction(this)
}<|MERGE_RESOLUTION|>--- conflicted
+++ resolved
@@ -311,7 +311,6 @@
         return tryInfer(MethodReturnInfer(psiMethod, realCaller, args, this))
     }
 
-<<<<<<< HEAD
     @Suppress("UNCHECKED_CAST")
     fun addComment(info: HashMap<Any, Any?>, field: Any, attr: String?) {
         var comment = info["@comment"]
@@ -323,9 +322,6 @@
     }
 
     private fun tryInfer(infer: Infer): Any? {
-=======
-    fun tryInfer(infer: Infer): Any? {
->>>>>>> a670eca1
         actionContext!!.checkStatus()
         //find recursive call
         methodStack.filter { it.callMethod() == infer.callMethod() }
