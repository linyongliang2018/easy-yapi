package com.itangcent.idea.plugin.api.export

import com.google.inject.Inject
import com.intellij.lang.jvm.JvmModifier
import com.intellij.psi.*
import com.intellij.psi.util.PsiTypesUtil
import com.intellij.psi.util.PsiUtil
import com.intellij.util.containers.isNullOrEmpty
import com.itangcent.common.constant.Attrs
import com.itangcent.common.constant.HttpMethod
import com.itangcent.common.exporter.*
import com.itangcent.common.model.Request
import com.itangcent.common.model.RequestHandle
import com.itangcent.common.model.Response
import com.itangcent.idea.constant.SpringAttrs
<<<<<<< HEAD
import com.itangcent.intellij.context.ActionContext
=======
import com.itangcent.idea.plugin.StatusRecorder
import com.itangcent.idea.plugin.Worker
import com.itangcent.idea.plugin.WorkerStatus
>>>>>>> 9e8d8778
import com.itangcent.intellij.logger.Logger
import com.itangcent.intellij.psi.JsonOption
import com.itangcent.intellij.psi.PsiAnnotationUtils
import com.itangcent.intellij.psi.PsiClassHelper
import com.itangcent.intellij.psi.PsiClassUtils
import com.itangcent.intellij.spring.MultipartFile
import com.itangcent.intellij.spring.SpringClassName
import com.itangcent.intellij.util.DocCommentUtils
import com.itangcent.intellij.util.KV
import org.apache.commons.lang3.StringUtils
import org.apache.commons.lang3.exception.ExceptionUtils
import java.util.*
import java.util.regex.Pattern

class SpringClassExporter : ClassExporter, Worker {

    var statusRecorder: StatusRecorder = StatusRecorder()

    override fun status(): WorkerStatus {
        return statusRecorder.status()
    }

    override fun waitCompleted() {
        return statusRecorder.waitCompleted()
    }

    override fun cancel() {
        return statusRecorder.cancel()
    }

    @Inject
    private val logger: Logger? = null

    @Inject
    private val psiClassHelper: PsiClassHelper? = null

    @Inject
    private val commonRules: CommonRules? = null

    @Inject
    private val docParseHelper: DocParseHelper? = null

    @Inject
    var actionContext: ActionContext? = null

    override fun export(cls: Any, parseHandle: ParseHandle, requestHandle: RequestHandle) {
        if (cls !is PsiClass) return
<<<<<<< HEAD
        actionContext!!.runInReadUI {
            when {
                !isCtrl(cls) -> return@runInReadUI
                shouldIgnore(cls) -> {
                    logger!!.info("ignore class:" + cls.qualifiedName)
                    return@runInReadUI
=======
        statusRecorder.newWork()
        try {
            when {
                !isCtrl(cls) -> return
                shouldIgnore(cls) -> {
                    logger!!.info("ignore class:" + cls.qualifiedName)
                    return
>>>>>>> 9e8d8778
                }
                else -> {
                    logger!!.info("search api from:${cls.qualifiedName}")
                    val ctrlRequestMappingAnn = findRequestMapping(cls)
                    val basePath: String = findHttpPath(ctrlRequestMappingAnn) ?: ""

                    val ctrlHttpMethod = findHttpMethod(ctrlRequestMappingAnn)

                    foreachMethod(cls) { method ->
                        exportMethodApi(method, basePath, ctrlHttpMethod, parseHandle, requestHandle)
                    }
                }
            }
        } finally {
            statusRecorder.endWork()
        }
    }

    private fun isCtrl(psiClass: PsiClass): Boolean {
        return psiClass.annotations.any {
            SpringAttrs.SPRING_CONTROLLER_ANNOTATION.contains(it.qualifiedName)
        }
    }

    private fun shouldIgnore(psiClass: PsiClass): Boolean {
        val ignoreRules = commonRules!!.readIgnoreRules()
        return ignoreRules.any { it(psiClass, psiClass, psiClass) }
    }

    private fun exportMethodApi(method: PsiMethod, basePath: String, ctrlHttpMethod: String
                                , parseHandle: ParseHandle, requestHandle: RequestHandle) {

        val requestMappingAnn = findRequestMapping(method) ?: return
        val request = Request()
        request.resource = method

        var httpMethod = findHttpMethod(requestMappingAnn)
        if (httpMethod == HttpMethod.NO_METHOD && ctrlHttpMethod != HttpMethod.NO_METHOD) {
            httpMethod = ctrlHttpMethod
        }

        parseHandle.setMethod(request, httpMethod)
        val httpPath = contractPath(basePath, findHttpPath(requestMappingAnn))!!
        parseHandle.setPath(request, httpPath)

        val attr: String?
        val attrOfMethod = findAttrOfMethod(method, parseHandle)!!
        val lines = attrOfMethod.lines()
        attr = if (lines.size > 1) {//multi line
            lines.firstOrNull { it.isNotBlank() }
        } else {
            attrOfMethod
        }

        parseHandle.appendDesc(request, attrOfMethod)

        parseHandle.setName(request, attr ?: method.name)

        parseHandle.setMethod(request, httpMethod)

        processMethodParameters(method, request, parseHandle)

        processResponse(method, request, parseHandle)

        requestHandle(request)
    }

    protected fun processResponse(method: PsiMethod, request: Request, parseHandle: ParseHandle) {

        val returnType = method.returnType
        if (returnType != null) {
            try {
                val response = Response()
                parseHandle.setResponseCode(response, 200)
                val typedResponse = psiClassHelper!!.getTypeObject(returnType, method, JsonOption.READ_COMMENT)

                parseHandle.setResponseBody(response, "raw", typedResponse)

                parseHandle.addResponseHeader(response, "content-type", "application/json;charset=UTF-8")

                parseHandle.addResponse(request, response)

            } catch (e: Throwable) {
                logger!!.error("error to parse body:" + ExceptionUtils.getStackTrace(e))
            }
        }
    }

    /**
     * queryParam中的数组元素需要拆开
     */
    private fun tinyQueryParam(paramVal: String?): String? {
        if (paramVal == null) return null
        var pv = paramVal.trim()
        while (true) {
            if (pv.startsWith("[")) {
                pv = pv.trim('[', ']')
                continue
            }
            break
        }
        return pv
    }

    private fun contractPath(pathPre: String?, pathAfter: String?): String? {
        if (pathPre == null) return pathAfter
        if (pathAfter == null) return pathPre
        return pathPre.removeSuffix("/") + "/" + pathAfter.removePrefix("/")
    }

    private fun findHttpPath(requestMappingAnn: PsiAnnotation?): String? {
        val path = PsiAnnotationUtils.findAttr(requestMappingAnn, "path", "value") ?: return null

        return when {
            path.contains(",") -> PsiAnnotationUtils.tinyAnnStr(path.substringBefore(','))
            else -> path
        }
    }

    private fun findHttpMethod(requestMappingAnn: PsiAnnotation?): String {
        if (requestMappingAnn != null) {
            when {
                requestMappingAnn.qualifiedName == SpringClassName.REQUESTMAPPING_ANNOTATION -> {
                    var method = PsiAnnotationUtils.findAttr(requestMappingAnn, "method") ?: return HttpMethod.NO_METHOD
                    if (method.contains(",")) {
                        method = method.substringBefore(",")
                    }
                    return when {
                        StringUtils.isBlank(method) -> {
                            HttpMethod.NO_METHOD
                        }
                        method.startsWith("RequestMethod.") -> {
                            method.removePrefix("RequestMethod.")
                        }
                        method.contains("RequestMethod.") -> {
                            method.substringAfterLast("RequestMethod.")
                        }
                        else -> method
                    }
                }
                requestMappingAnn.qualifiedName == SpringClassName.GET_MAPPING -> return HttpMethod.GET
                requestMappingAnn.qualifiedName == SpringClassName.POST_MAPPING -> return HttpMethod.POST
                requestMappingAnn.qualifiedName == SpringClassName.DELETE_MAPPING -> return HttpMethod.DELETE
                requestMappingAnn.qualifiedName == SpringClassName.PATCH_MAPPING -> return HttpMethod.PATCH
                requestMappingAnn.qualifiedName == SpringClassName.PUT_MAPPING -> return HttpMethod.PUT
            }
        }
        return HttpMethod.NO_METHOD
    }

    private fun findRequestMapping(psiClass: PsiClass): PsiAnnotation? {
        val requestMappingAnn = findRequestMappingInAnn(psiClass)
        if (requestMappingAnn != null) return requestMappingAnn
        var superCls = psiClass.superClass
        while (superCls != null) {
            val requestMappingAnnInSuper = findRequestMappingInAnn(superCls)
            if (requestMappingAnnInSuper != null) return requestMappingAnnInSuper
            superCls = superCls.superClass
        }
        return null
    }

    private fun findRequestMapping(method: PsiMethod): PsiAnnotation? {
        return findRequestMappingInAnn(method)
    }

    private fun findRequestMappingInAnn(ele: PsiModifierListOwner): PsiAnnotation? {
        return SPRING_REQUESTMAPPING_ANNOTATIONS
                .map { PsiAnnotationUtils.findAnn(ele, it) }
                .firstOrNull { it != null }
    }

    private fun findRequestBody(parameter: PsiParameter): PsiAnnotation? {
        return PsiAnnotationUtils.findAnn(parameter, SpringClassName.REQUESTBOODY_ANNOTATION)
    }

    private fun findModelAttr(parameter: PsiParameter): PsiAnnotation? {
        return PsiAnnotationUtils.findAnn(parameter, SpringClassName.MODELATTRIBUTE_ANNOTATION)
    }

    private fun findPathVariable(parameter: PsiParameter): PsiAnnotation? {
        return PsiAnnotationUtils.findAnn(parameter, SpringClassName.PATHVARIABLE_ANNOTATION)
    }

    private fun findRequestParam(parameter: PsiParameter): PsiAnnotation? {
        return PsiAnnotationUtils.findAnn(parameter, SpringClassName.REQUESTPARAM_ANNOTATION)
    }

    private fun findParamName(requestParamAnn: PsiAnnotation?): String? {
        return PsiAnnotationUtils.findAttr(requestParamAnn, "name", "value")
    }

    private fun findParamRequired(requestParamAnn: PsiAnnotation?): Boolean? {
        val required = PsiAnnotationUtils.findAttr(requestParamAnn, "name", "required") ?: return null
        return when {
            required.contains("false") -> false
            else -> null
        }
    }

    private fun findAttrOfMethod(method: PsiMethod, parseHandle: ParseHandle): String? {
        val docComment = method.docComment

        val docText = DocCommentUtils.getAttrOfDocComment(docComment)
        return when {
            StringUtils.isBlank(docText) -> method.name
            else -> docParseHelper!!.resolveLinkInAttr(docText, method, parseHandle)
        }
    }

    @Suppress("UNCHECKED_CAST")
    protected fun findAttrForParam(paramName: String?, docComment: KV<String, Any>?): String? {
        return when {
            paramName == null -> null
            docComment == null -> null
            docComment.containsKey("$paramName@options") -> {
                val options = docComment["$paramName@options"] as List<Map<String, Any?>>
                "${docComment[paramName]}${getOptionDesc(options)}"
            }
            else -> docComment[paramName] as String?
        }
    }

    /**
     * 获得枚举值备注信息
     */
    private fun getOptionDesc(options: List<Map<String, Any?>>): String? {
        return options.stream()
                .map { it["value"].toString() + " :" + it["desc"] }
                .filter { it != null }
                .reduce { s1, s2 -> s1 + "\n" + s2 }
                .orElse(null)
    }

    private fun extractParamComment(psiMethod: PsiMethod): KV<String, Any>? {
        val docComment = psiMethod.docComment
        var methodParamComment: KV<String, Any>? = null
        if (docComment != null) {
            for (paramDocTag in docComment.findTagsByName("param")) {
                var name: String? = null
                var value: String? = null
                paramDocTag.dataElements
                        .asSequence()
                        .map { it?.text }
                        .filterNot { StringUtils.isBlank(it) }
                        .forEach {
                            when {
                                name == null -> name = it
                                value == null -> value = it
                                else -> value += it
                            }
                        }
                if (StringUtils.isNoneBlank(name, value)) {
                    if (methodParamComment == null) methodParamComment = KV.create()

                    if (value!!.contains("@link")) {
                        val pattern = Pattern.compile("\\{@link (.*?)\\}")
                        val matcher = pattern.matcher(value)

                        val options: ArrayList<HashMap<String, Any?>> = ArrayList()

                        val sb = StringBuffer()
                        while (matcher.find()) {
                            matcher.appendReplacement(sb, "")
                            val linkClassOrProperty = matcher.group(1)
                            psiClassHelper!!.resolveEnumOrStatic(linkClassOrProperty, psiMethod, name!!)
                                    ?.let { options.addAll(it) }
                        }
                        matcher.appendTail(sb)
                        methodParamComment[name!!] = sb.toString()
                        if (!options.isNullOrEmpty()) {
                            methodParamComment["$name@options"] = options
                        }
                        continue
                    }
                    methodParamComment[name!!] = value!!
                }
            }
        }
        return methodParamComment
    }

    private fun foreachMethod(cls: PsiClass, handle: (PsiMethod) -> Unit) {
        val ignoreRules = commonRules!!.readIgnoreRules()
        cls.allMethods
                .filter { !PsiClassHelper.JAVA_OBJECT_METHODS.contains(it.name) }
                .filter { !it.hasModifier(JvmModifier.STATIC) }
                .filter { ignoreRules.isEmpty() || !shouldIgnore(it) }
                .forEach(handle)
    }

    private fun shouldIgnore(psiMethod: PsiMethod): Boolean {
        val ignoreRules = commonRules!!.readIgnoreRules()
        return when {
            ignoreRules.any { it(psiMethod, psiMethod, psiMethod) } -> {
                logger!!.info("ignore method:" + PsiClassUtils.fullNameOfMethod(psiMethod))
                true
            }
            else -> false
        }
    }

    private fun processMethodParameters(method: PsiMethod, request: Request,
                                        parseHandle: ParseHandle) {

        val params = method.parameterList.parameters
        var httpMethod = request.method ?: HttpMethod.NO_METHOD
        if (params.isNotEmpty()) {

            val paramDocComment = extractParamComment(method)

            for (param in params) {

                val requestBodyAnn = findRequestBody(param)
                if (requestBodyAnn != null) {
                    if (httpMethod == HttpMethod.NO_METHOD) {
                        httpMethod = HttpMethod.POST
                    }
                    parseHandle.addHeader(request, "Content-Type", "application/json")
                    parseHandle.setJsonBody(
                            request,
                            parseRequestBody(param.type, method),
                            findAttrForParam(param.name, paramDocComment)
                    )
                    continue
                }

                val modelAttrAnn = findModelAttr(param)
                if (modelAttrAnn != null) {
                    if (httpMethod == HttpMethod.GET) {
                        addModelAttrAsQuery(param, request, parseHandle)
                    } else {
                        if (httpMethod == HttpMethod.NO_METHOD) {
                            httpMethod = HttpMethod.POST
                        }

                        addModelAttr(param, request, parseHandle)
                    }
                    continue
                }

                val pathVariableAnn = findPathVariable(param)
                if (pathVariableAnn != null) {
                    val attr = findAttrForParam(param.name, paramDocComment)
                    if (attr.isNullOrBlank()) continue

                    var pathName = PsiAnnotationUtils.findAttr(pathVariableAnn,
                            "value")
                    if (pathName == null) {
                        pathName = param.name
                    }

                    parseHandle.addPathParam(request, pathName!!, attr)
                    continue
                }

                var paramName: String? = null
                var required: Boolean = false

                val requestParamAnn = findRequestParam(param)
                if (requestParamAnn != null) {
                    paramName = findParamName(requestParamAnn)
                    required = findParamRequired(requestParamAnn) ?: true
                }
                if (StringUtils.isBlank(paramName)) {
                    paramName = param.name!!
                }

                val paramType = param.type
                val unboxType = psiClassHelper!!.unboxArrayOrList(paramType)
                var defaultVal: Any? = null
                if (unboxType is PsiPrimitiveType) { //primitive Type
                    defaultVal = PsiTypesUtil.getDefaultValue(unboxType)
                } else if (psiClassHelper.isNormalType(unboxType.canonicalText)) {//normal type
                    defaultVal = psiClassHelper.getDefaultValue(unboxType.canonicalText)
                } else if (paramType.canonicalText.contains(SpringClassName.MULTIPARTFILE)) {
                    if (httpMethod == HttpMethod.GET) {
                        //can not upload file in a GET method
                        logger!!.error("Couldn't upload file in 'GET':[$httpMethod:${request.path}],param:${param.name} type:{${paramType.canonicalText}}")
                        continue
                    }

                    if (httpMethod == HttpMethod.NO_METHOD) {
                        httpMethod = HttpMethod.POST
                    }

                    parseHandle.addFormFileParam(request, paramName!!, required, findAttrForParam(param.name, paramDocComment))
                    continue
                } else if (SpringAttrs.SPRING_REQUEST_RESPONSE.contains(unboxType.presentableText)) {
                    continue
                }

                if (defaultVal != null) {
                    parseHandle.addParam(request,
                            paramName!!
                            , defaultVal.toString()
                            , required
                            , findAttrForParam(param.name, paramDocComment))
                } else {
                    if (httpMethod == HttpMethod.GET) {
                        addModelAttrAsQuery(param, request, parseHandle)
                    } else {
                        if (httpMethod == HttpMethod.NO_METHOD) {
                            httpMethod = HttpMethod.POST
                        }
                        addModelAttr(param, request, parseHandle)
                    }
                }
            }

        }
        if (httpMethod == HttpMethod.NO_METHOD) {
            httpMethod = HttpMethod.GET
        }
        parseHandle.setMethod(request, httpMethod)
    }

    fun addModelAttrAsQuery(parameter: PsiParameter, request: Request, parseHandle: ParseHandle) {
        val paramType = parameter.type
        try {
            val paramCls = PsiUtil.resolveClassInClassTypeOnly(psiClassHelper!!.unboxArrayOrList(paramType))
            val fields = psiClassHelper.getFields(paramCls, JsonOption.READ_COMMENT)
            val comment: KV<String, Any>? = fields.getAs(Attrs.COMMENT_ATTR)
            fields.forEach { filedName, fieldVal ->
                if (filedName != Attrs.COMMENT_ATTR) {
                    parseHandle.addParam(request, filedName, tinyQueryParam(fieldVal?.toString()), false, comment?.get("filedName") as String?)
                }
            }
        } catch (e: Exception) {
            logger!!.error("error to parse[" + paramType.canonicalText + "] as ModelAttribute")
        }
    }

    fun addModelAttr(parameter: PsiParameter, request: Request, parseHandle: ParseHandle) {

        val paramType = parameter.type
        try {
            val paramCls = PsiUtil.resolveClassInClassTypeOnly(psiClassHelper!!.unboxArrayOrList(paramType))
            val fields = psiClassHelper.getFields(paramCls, JsonOption.READ_COMMENT)
            val comment: KV<String, Any>? = fields.getAs(Attrs.COMMENT_ATTR)
            parseHandle.addHeader(request, "Content-Type", "application/x-www-form-urlencoded")
            fields.forEach { filedName, fieldVal ->
                if (filedName != Attrs.COMMENT_ATTR) {
                    val fv = deepComponent(fieldVal)
                    if (fv is MultipartFile) {
                        parseHandle.addHeader(request, "Content-Type", "multipart/form-data")
                        parseHandle.addFormFileParam(request, filedName, false, comment?.getAs(filedName))
                    } else {
                        parseHandle.addFormParam(request, filedName, null, comment?.getAs(filedName))
                    }
                }
            }
        } catch (e: Exception) {
            logger!!.error("error to parse[" + paramType.canonicalText + "] as ModelAttribute")
        }
    }

    private fun parseRequestBody(psiType: PsiType?, context: PsiElement): Any? {
        return psiClassHelper!!.getTypeObject(psiType, context, JsonOption.READ_COMMENT)
    }

    private fun deepComponent(obj: Any?): Any? {
        if (obj == null) {
            return null
        }
        if (obj is Array<*>) {
            if (obj.isEmpty()) return obj
            return deepComponent(obj[0])
        }
        if (obj is Collection<*>) {
            if (obj.isEmpty()) return obj
            return deepComponent(obj.first())
        }
        return obj
    }

    companion object {
        val SPRING_REQUESTMAPPING_ANNOTATIONS: Set<String> = setOf(SpringClassName.REQUESTMAPPING_ANNOTATION,
                SpringClassName.GET_MAPPING,
                SpringClassName.DELETE_MAPPING,
                SpringClassName.PATCH_MAPPING,
                SpringClassName.POST_MAPPING,
                SpringClassName.PUT_MAPPING)
    }
}<|MERGE_RESOLUTION|>--- conflicted
+++ resolved
@@ -13,13 +13,10 @@
 import com.itangcent.common.model.RequestHandle
 import com.itangcent.common.model.Response
 import com.itangcent.idea.constant.SpringAttrs
-<<<<<<< HEAD
-import com.itangcent.intellij.context.ActionContext
-=======
 import com.itangcent.idea.plugin.StatusRecorder
 import com.itangcent.idea.plugin.Worker
 import com.itangcent.idea.plugin.WorkerStatus
->>>>>>> 9e8d8778
+import com.itangcent.intellij.context.ActionContext
 import com.itangcent.intellij.logger.Logger
 import com.itangcent.intellij.psi.JsonOption
 import com.itangcent.intellij.psi.PsiAnnotationUtils
@@ -67,14 +64,6 @@
 
     override fun export(cls: Any, parseHandle: ParseHandle, requestHandle: RequestHandle) {
         if (cls !is PsiClass) return
-<<<<<<< HEAD
-        actionContext!!.runInReadUI {
-            when {
-                !isCtrl(cls) -> return@runInReadUI
-                shouldIgnore(cls) -> {
-                    logger!!.info("ignore class:" + cls.qualifiedName)
-                    return@runInReadUI
-=======
         statusRecorder.newWork()
         try {
             when {
@@ -82,7 +71,6 @@
                 shouldIgnore(cls) -> {
                     logger!!.info("ignore class:" + cls.qualifiedName)
                     return
->>>>>>> 9e8d8778
                 }
                 else -> {
                     logger!!.info("search api from:${cls.qualifiedName}")
