package com.itangcent.idea.plugin.settings

class Settings {

    var pullNewestDataBefore: Boolean? = null

    var postmanToken: String? = null

    var readGetter: Boolean? = null

    var inferEnable: Boolean? = null

    var inferMaxDeep: Int? = null

    var yapiServer: String? = null

    var yapiTokens: String? = null

    //unit:s
    var httpTimeOut: Int? = null

    //enable to use recommend config:
    //like jackson/gson
    var useRecommendConfig: Boolean? = true

    fun copy(): Settings {
        val newSetting = Settings()
        newSetting.postmanToken = this.postmanToken
        newSetting.pullNewestDataBefore = this.pullNewestDataBefore
        newSetting.readGetter = this.readGetter
        newSetting.inferEnable = this.inferEnable
        newSetting.inferMaxDeep = this.inferMaxDeep
        newSetting.yapiServer = this.yapiServer
        newSetting.yapiTokens = this.yapiTokens
        newSetting.httpTimeOut = this.httpTimeOut
        newSetting.useRecommendConfig = this.useRecommendConfig
        return newSetting
    }

    override fun equals(other: Any?): Boolean {
        if (this === other) return true
        if (javaClass != other?.javaClass) return false

        other as Settings

        if (pullNewestDataBefore != other.pullNewestDataBefore) return false
        if (postmanToken != other.postmanToken) return false
        if (readGetter != other.readGetter) return false
        if (inferEnable != other.inferEnable) return false
        if (inferMaxDeep != other.inferMaxDeep) return false
        if (yapiServer != other.yapiServer) return false
        if (yapiTokens != other.yapiTokens) return false
        if (httpTimeOut != other.httpTimeOut) return false
        if (useRecommendConfig != other.useRecommendConfig) return false

        return true
    }

    override fun hashCode(): Int {
        var result = pullNewestDataBefore?.hashCode() ?: 0
        result = 31 * result + (postmanToken?.hashCode() ?: 0)
        result = 31 * result + (readGetter?.hashCode() ?: 0)
        result = 31 * result + (inferEnable?.hashCode() ?: 0)
        result = 31 * result + (inferMaxDeep ?: 0)
        result = 31 * result + (httpTimeOut ?: 0)
<<<<<<< HEAD
        result = 31 * result + (yapiServer?.hashCode() ?: 0)
        result = 31 * result + (yapiTokens?.hashCode() ?: 0)
=======
        result = 31 * result + (useRecommendConfig?.hashCode() ?: 0)
>>>>>>> 7f18456f
        return result
    }
}<|MERGE_RESOLUTION|>--- conflicted
+++ resolved
@@ -63,12 +63,9 @@
         result = 31 * result + (inferEnable?.hashCode() ?: 0)
         result = 31 * result + (inferMaxDeep ?: 0)
         result = 31 * result + (httpTimeOut ?: 0)
-<<<<<<< HEAD
         result = 31 * result + (yapiServer?.hashCode() ?: 0)
         result = 31 * result + (yapiTokens?.hashCode() ?: 0)
-=======
         result = 31 * result + (useRecommendConfig?.hashCode() ?: 0)
->>>>>>> 7f18456f
         return result
     }
 }