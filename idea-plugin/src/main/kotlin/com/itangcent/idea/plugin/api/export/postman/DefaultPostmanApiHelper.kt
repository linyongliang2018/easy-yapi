--- conflicted
+++ resolved
@@ -311,9 +311,6 @@
         }
     }
 
-<<<<<<< HEAD
-    private fun reservedResponseHandle(): ReservedResponseHandle<String> {
-=======
     private val semaphore = Semaphore(3)
 
     private val cnt = AtomicInteger(0)
@@ -336,7 +333,6 @@
     }
 
     protected fun reservedResponseHandle(): ReservedResponseHandle<String> {
->>>>>>> 9fc8f5e5
         return StringResponseHandler.DEFAULT_RESPONSE_HANDLER.reserved()
     }
 
@@ -344,10 +340,6 @@
         const val POSTMANHOST = "https://api.getpostman.com"
         val IMPOREDAPI = "$POSTMANHOST/import/exported"
         const val COLLECTION = "$POSTMANHOST/collections"
-<<<<<<< HEAD
-
-=======
->>>>>>> 9fc8f5e5
         //the postman rate limit is 60 per/s
         //Just to be on the safe side,limit to 30 per/s
         private val LIMIT_PERIOD_PRE_REQUEST = TimeUnit.MINUTES.toMillis(1) / 30
@@ -356,10 +348,6 @@
                 "Access to the API using a key is limited to 60 requests per minute.\n" +
                 "And for free,The requests made to the Postman API was limited 1000.\n" +
                 "You can see usage overview at:https://web.postman.co/usage"
-<<<<<<< HEAD
-
-=======
->>>>>>> 9fc8f5e5
     }
 
 }
