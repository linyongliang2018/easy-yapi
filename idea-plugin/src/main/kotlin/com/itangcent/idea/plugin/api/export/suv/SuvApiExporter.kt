--- conflicted
+++ resolved
@@ -8,14 +8,8 @@
 import com.intellij.psi.PsiClass
 import com.intellij.psi.PsiMember
 import com.intellij.psi.PsiMethod
-<<<<<<< HEAD
-import com.intellij.util.containers.ContainerUtil
-import com.itangcent.common.exporter.ClassExporter
-import com.itangcent.common.exporter.RequestHelper
-=======
 import com.itangcent.common.model.Doc
 import com.itangcent.common.model.MethodDoc
->>>>>>> d041cda5
 import com.itangcent.common.model.Request
 import com.itangcent.common.utils.GsonUtils
 import com.itangcent.idea.plugin.Worker
@@ -640,14 +634,9 @@
     companion object {
 
         private val EXPORTER_CHANNELS: List<*> = listOf(
-<<<<<<< HEAD
-                ApiExporterWrapper(YapiApiExporterAdapter::class, "Yapi"),
-                ApiExporterWrapper(PostmanApiExporterAdapter::class, "Postman"),
-                ApiExporterWrapper(MarkdownApiExporterAdapter::class, "Markdown")
-=======
+                ApiExporterWrapper(YapiApiExporterAdapter::class, "Yapi", Request::class),
                 ApiExporterWrapper(PostmanApiExporterAdapter::class, "Postman", Request::class),
                 ApiExporterWrapper(MarkdownApiExporterAdapter::class, "Markdown", Request::class, MethodDoc::class)
->>>>>>> d041cda5
         )
 
     }
