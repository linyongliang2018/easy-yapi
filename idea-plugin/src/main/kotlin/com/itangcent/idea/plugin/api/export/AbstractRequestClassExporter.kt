package com.itangcent.idea.plugin.api.export

import com.google.inject.Inject
import com.intellij.lang.jvm.JvmModifier
import com.intellij.psi.*
import com.intellij.util.containers.isNullOrEmpty
import com.itangcent.common.constant.Attrs
import com.itangcent.common.constant.HttpMethod
import com.itangcent.common.exception.ProcessCanceledException
import com.itangcent.common.logger.traceError
import com.itangcent.common.model.Header
import com.itangcent.common.model.Param
import com.itangcent.common.model.Request
import com.itangcent.common.model.Response
import com.itangcent.common.utils.*
import com.itangcent.idea.plugin.StatusRecorder
import com.itangcent.idea.plugin.Worker
import com.itangcent.idea.plugin.WorkerStatus
import com.itangcent.idea.plugin.api.MethodInferHelper
import com.itangcent.idea.plugin.settings.SettingBinder
import com.itangcent.idea.psi.PsiMethodResource
import com.itangcent.intellij.config.rule.RuleComputer
import com.itangcent.intellij.context.ActionContext
import com.itangcent.intellij.extend.toPrettyString
import com.itangcent.intellij.jvm.*
import com.itangcent.intellij.logger.Logger
import com.itangcent.intellij.psi.ContextSwitchListener
import com.itangcent.intellij.psi.JsonOption
import com.itangcent.intellij.psi.PsiClassUtils
import com.itangcent.intellij.util.*
import java.util.*
import kotlin.reflect.KClass

abstract class AbstractRequestClassExporter : ClassExporter, Worker {

    @Inject
    protected val cacheAble: CacheAble? = null

    override fun support(docType: KClass<*>): Boolean {
        return docType == Request::class
    }

    private var statusRecorder: StatusRecorder = StatusRecorder()

    override fun status(): WorkerStatus {
        return statusRecorder.status()
    }

    override fun waitCompleted() {
        return statusRecorder.waitCompleted()
    }

    override fun cancel() {
        return statusRecorder.cancel()
    }

    @Inject
    protected val logger: Logger? = null

    @Inject
    private val docHelper: DocHelper? = null

    @Inject
    protected val psiClassHelper: PsiClassHelper? = null

    @Inject
    protected val requestHelper: RequestHelper? = null

    @Inject
    protected val settingBinder: SettingBinder? = null

    @Inject
    protected val duckTypeHelper: DuckTypeHelper? = null

    @Inject
    protected val methodReturnInferHelper: MethodInferHelper? = null

    @Inject
    protected val ruleComputer: RuleComputer? = null

    @Inject
    protected val jvmClassHelper: JvmClassHelper? = null

    @Inject(optional = true)
    protected val methodFilter: MethodFilter? = null

    @Inject
    protected var actionContext: ActionContext? = null

    @Inject
    protected var apiHelper: ApiHelper? = null

    @Inject
    private val linkExtractor: LinkExtractor? = null

    @Inject
    private val linkResolver: LinkResolver? = null

    @Inject
    private val contextSwitchListener: ContextSwitchListener? = null

    override fun export(cls: Any, docHandle: DocHandle): Boolean {
        if (cls !is PsiClass) return false
        contextSwitchListener?.switchTo(cls)
        actionContext!!.checkStatus()
        statusRecorder.newWork()
        try {
            when {
                !hasApi(cls) -> return false
                shouldIgnore(cls) -> {
                    logger!!.info("ignore class:" + cls.qualifiedName)
                    return true
                }
                else -> {
                    logger!!.info("search api from:${cls.qualifiedName}")

                    val kv = KV.create<String, Any?>()

                    processClass(cls, kv)

                    foreachMethod(cls) { method ->
                        if (isApi(method) && methodFilter?.checkMethod(method) != false) {
                            try {
                                exportMethodApi(cls, method, kv, docHandle)
                            } catch (e: Exception) {
                                logger.traceError("error to export api from method:" + method.name, e)
                            }
                        }
                    }
                }
            }
        } catch (e: Exception) {
            logger!!.traceError("error to export api from class:" + cls.name, e)
        } finally {
            statusRecorder.endWork()
        }
        return true
    }

    protected abstract fun processClass(cls: PsiClass, kv: KV<String, Any?>)

    protected abstract fun hasApi(psiClass: PsiClass): Boolean

    protected abstract fun isApi(psiMethod: PsiMethod): Boolean

    open protected fun shouldIgnore(psiElement: PsiElement): Boolean {
        return ruleComputer!!.computer(ClassExportRuleKeys.IGNORE, psiElement) ?: false
    }

    private fun exportMethodApi(
            psiClass: PsiClass, method: PsiMethod, kv: KV<String, Any?>,
            docHandle: DocHandle
    ) {

        actionContext!!.checkStatus()

        val request = Request()

        request.resource = PsiMethodResource(method, psiClass)

        processMethod(method, kv, request)

        processMethodParameters(method, request)

        processResponse(method, request)

        processCompleted(method, request)

        docHandle(request)
    }

    protected open fun processMethod(method: PsiMethod, kv: KV<String, Any?>, request: Request) {
        apiHelper!!.nameAndAttrOfApi(method, {
            requestHelper!!.setName(request, it)
        }, {
            requestHelper!!.appendDesc(request, it)
        })
    }

    protected open fun readParamDoc(param: PsiElement): String? {
        return ruleComputer!!.computer(ClassExportRuleKeys.PARAM_DOC, param)
    }

    protected open fun readParamDefaultValue(param: PsiElement): String? {
        return ruleComputer!!.computer(ClassExportRuleKeys.PARAM_DEFAULT_VALUE, param)
    }

    protected open fun processCompleted(method: PsiMethod, request: Request) {
        //parse additionalHeader by config
        val additionalHeader = ruleComputer!!.computer(ClassExportRuleKeys.METHOD_ADDITIONAL_HEADER, method)
        if (!additionalHeader.isNullOrEmpty()) {
            val additionalHeaders = additionalHeader!!.lines()
            for (headerStr in additionalHeaders) {
                cacheAble!!.cache("header" to headerStr) {
                    val header = KitUtils.safe { GsonUtils.fromJson(headerStr, Header::class) }
                    when {
                        header == null -> {
                            logger!!.error("error to parse additional header: $headerStr")
                            return@cache null
                        }
                        header.name.isNullOrBlank() -> {
                            logger!!.error("no name had be found in: $headerStr")
                            return@cache null
                        }
                        else -> return@cache header
                    }
                }?.let {
                    requestHelper!!.addHeader(request, it)
                }
            }
        }

        //parse additionalParam by config
        val additionalParam = ruleComputer.computer(ClassExportRuleKeys.METHOD_ADDITIONAL_PARAM, method)
        if (!additionalParam.isNullOrEmpty()) {
            val additionalParams = additionalParam!!.lines()
            for (paramStr in additionalParams) {
                cacheAble!!.cache("param" to paramStr) {
                    val param = KitUtils.safe { GsonUtils.fromJson(paramStr, Param::class) }
                    when {
                        param == null -> {
                            logger!!.error("error to parse additional param: $paramStr")
                            return@cache null
                        }
                        param.name.isNullOrBlank() -> {
                            logger!!.error("no name had be found in: $paramStr")
                            return@cache null
                        }
                        else -> return@cache param
                    }
                }?.let {
                    requestHelper!!.addParam(request, it)
                }
            }
        }

        //parse additionalResponseHeader by config
        if (!request.response.isNullOrEmpty()) {
            val additionalResponseHeader =
                    ruleComputer.computer(ClassExportRuleKeys.METHOD_ADDITIONAL_RESPONSE_HEADER, method)
            if (!additionalResponseHeader.isNullOrEmpty()) {
                val additionalHeaders = additionalResponseHeader!!.lines()
                for (headerStr in additionalHeaders) {
                    cacheAble!!.cache("header" to headerStr) {
                        val header = KitUtils.safe { GsonUtils.fromJson(headerStr, Header::class) }
                        when {
                            header == null -> {
                                logger!!.error("error to parse additional response header: $headerStr")
                                return@cache null
                            }
                            header.name.isNullOrBlank() -> {
                                logger!!.error("no name had be found in: $headerStr")
                                return@cache null
                            }
                            else -> return@cache header
                        }
                    }?.let {
                        request.response!!.forEach { response ->
                            requestHelper!!.addResponseHeader(response, it)
                        }
                    }
                }
            }
        }
    }

    protected open fun processResponse(method: PsiMethod, request: Request) {

        var returnType: PsiType? = null
        var fromRule = false
        val returnTypeByRule = ruleComputer!!.computer(ClassExportRuleKeys.METHOD_RETURN, method)
        if (!returnTypeByRule.isNullOrBlank()) {
            val resolvedReturnType = duckTypeHelper!!.findType(returnTypeByRule!!.trim(), method)
            if (resolvedReturnType != null) {
                returnType = resolvedReturnType
                fromRule = true
            }
        }
        if (!fromRule) {
            returnType = method.returnType
        }

        if (returnType != null) {
            try {
                val response = Response()

                requestHelper!!.setResponseCode(response, 200)

                val typedResponse = parseResponseBody(returnType, fromRule, method)

                val descOfReturn = docHelper!!.findDocByTag(method, "return")
                if (!descOfReturn.isNullOrBlank()) {
                    val methodReturnMain = ruleComputer.computer(ClassExportRuleKeys.METHOD_RETURN_MAIN, method)
                    if (methodReturnMain.isNullOrBlank()) {
                        requestHelper.appendResponseBodyDesc(response, descOfReturn)
                    } else {
                        val options: ArrayList<HashMap<String, Any?>> = ArrayList()
                        val comment = linkExtractor!!.extract(descOfReturn, method, object : AbstractLinkResolve() {

                            override fun linkToPsiElement(plainText: String, linkTo: Any?): String? {

                                psiClassHelper!!.resolveEnumOrStatic(plainText, method, "")
                                        ?.let { options.addAll(it) }

                                return super.linkToPsiElement(plainText, linkTo)
                            }

                            override fun linkToType(plainText: String, linkType: PsiType): String? {
                                return jvmClassHelper!!.resolveClassInType(linkType)?.let {
                                    linkResolver!!.linkToClass(it)
                                }
                            }

                            override fun linkToClass(plainText: String, linkClass: PsiClass): String? {
                                return linkResolver!!.linkToClass(linkClass)
                            }

                            override fun linkToField(plainText: String, linkField: PsiField): String? {
                                return linkResolver!!.linkToProperty(linkField)
                            }

                            override fun linkToMethod(plainText: String, linkMethod: PsiMethod): String? {
                                return linkResolver!!.linkToMethod(linkMethod)
                            }

                            override fun linkToUnresolved(plainText: String): String? {
                                return plainText
                            }
                        })

                        if (!comment.isNullOrBlank()) {
                            if (!KVUtils.addKeyComment(typedResponse, methodReturnMain!!, comment!!)) {
                                requestHelper.appendResponseBodyDesc(response, comment)
                            }
                        }
                        if (!options.isNullOrEmpty()) {
                            if (!KVUtils.addKeyOptions(typedResponse, methodReturnMain!!, options)) {
                                requestHelper.appendResponseBodyDesc(response, KVUtils.getOptionDesc(options))
                            }
                        }
                    }
                }

                requestHelper.setResponseBody(response, "raw", typedResponse)

                requestHelper.addResponseHeader(response, "content-type", "application/json;charset=UTF-8")

                requestHelper.addResponse(request, response)

            } catch (e: ProcessCanceledException) {
                //ignore cancel
            } catch (e: Throwable) {
                logger!!.traceError("error to parse body", e)

            }
        }
    }

    /**
     * unbox queryParam
     */
    protected fun tinyQueryParam(paramVal: String?): String? {
        if (paramVal == null) return null
        var pv = paramVal.trim()
        while (pv.startsWith("[") && pv.endsWith("]")) {
            pv = pv.removeSurrounding("[", "]")
        }
        return pv
    }

    protected fun contractPath(pathPre: String?, pathAfter: String?): String? {
        if (pathPre.isNullOrBlank()) return pathAfter
        if (pathAfter.isNullOrBlank()) return pathPre
        return "${pathPre!!.removeSuffix("/")}/${pathAfter!!.removePrefix("/")}"
    }

    @Deprecated(message = "will be removed soon")
    open protected fun findAttrOfMethod(method: PsiMethod): String? {
        return docHelper!!.getAttrOfDocComment(method)
    }

    private fun extractParamComment(psiMethod: PsiMethod): KV<String, Any>? {
        val subTagMap = docHelper!!.getSubTagMapOfDocComment(psiMethod, "param")

        var methodParamComment: KV<String, Any>? = null
        subTagMap.entries.forEach { entry ->
            val name: String = entry.key
            val value: String? = entry.value
            if (methodParamComment == null) methodParamComment = KV.create()
            if (!value.isNullOrBlank()) {

                val options: ArrayList<HashMap<String, Any?>> = ArrayList()
                val comment = linkExtractor!!.extract(value, psiMethod, object : AbstractLinkResolve() {

                    override fun linkToPsiElement(plainText: String, linkTo: Any?): String? {

                        psiClassHelper!!.resolveEnumOrStatic(plainText, psiMethod, name)
                                ?.let { options.addAll(it) }

                        return super.linkToPsiElement(plainText, linkTo)
                    }

                    override fun linkToClass(plainText: String, linkClass: PsiClass): String? {
                        return linkResolver!!.linkToClass(linkClass)
                    }

                    override fun linkToType(plainText: String, linkType: PsiType): String? {
                        return jvmClassHelper!!.resolveClassInType(linkType)?.let {
                            linkResolver!!.linkToClass(it)
                        }
                    }

                    override fun linkToField(plainText: String, linkField: PsiField): String? {
                        return linkResolver!!.linkToProperty(linkField)
                    }

                    override fun linkToMethod(plainText: String, linkMethod: PsiMethod): String? {
                        return linkResolver!!.linkToMethod(linkMethod)
                    }

                    override fun linkToUnresolved(plainText: String): String? {
                        return plainText
                    }
                })

                methodParamComment!![name] = comment ?: ""
                if (!options.isNullOrEmpty()) {
                    methodParamComment!!["$name@options"] = options
                }
            }

        }
        return methodParamComment
    }

    private fun foreachMethod(cls: PsiClass, handle: (PsiMethod) -> Unit) {
        jvmClassHelper!!.getAllMethods(cls)
                .filter { !jvmClassHelper.isBasicMethod(it.name) }
                .filter { !it.hasModifier(JvmModifier.STATIC) }
                .filter { !it.isConstructor }
                .filter { !shouldIgnore(it) }
                .forEach(handle)
    }

    private fun processMethodParameters(method: PsiMethod, request: Request) {

        val params = method.parameterList.parameters

        if (params.isNotEmpty()) {

            val paramDocComment = extractParamComment(method)

            for (param in params) {
                if (ruleComputer!!.computer(ClassExportRuleKeys.PARAM_IGNORE, param) == true) {
                    continue
                }
                processMethodParameter(
                        method,
                        request,
                        param,
                        KVUtils.getUltimateComment(paramDocComment, param.name).append(readParamDoc(param))
                )
            }
        }

        if (request.method == null || request.method == HttpMethod.NO_METHOD) {
            val defaultHttpMethod = ruleComputer!!.computer(ClassExportRuleKeys.METHOD_DEFAULT_HTTP_METHOD,
                    method)
            requestHelper!!.setMethod(request, defaultHttpMethod ?: HttpMethod.GET)
        }
    }

    abstract fun processMethodParameter(method: PsiMethod, request: Request, param: PsiParameter, paramDesc: String?)

    @Suppress("UNCHECKED_CAST")
    protected fun addParamAsQuery(parameter: PsiParameter, request: Request, paramDesc: String? = null) {
        val paramType = parameter.type
        try {
            val unboxType = psiClassHelper!!.unboxArrayOrList(paramType)
            val typeObject = psiClassHelper.getTypeObject(unboxType, parameter, JsonOption.READ_COMMENT)
<<<<<<< HEAD
            if (typeObject != null && typeObject is KV<*, *>) {
                val fields = typeObject as KV<String, Any>
                val comment: KV<String, Any>? = fields.getAs(Attrs.COMMENT_ATTR)
                val required: KV<String, Any>? = fields.getAs(Attrs.REQUIRED_ATTR)
                val default: KV<String, Any>? = fields.getAs(Attrs.DEFAULT_VALUE_ATTR)
                fields.forEachValid { filedName, fieldVal ->
                    requestHelper!!.addParam(
                            request, filedName, tinyQueryParam((default?.get(filedName) ?: fieldVal).toPrettyString()),
                            required?.getAs(filedName) ?: false,
                            KVUtils.getUltimateComment(comment, filedName)
                    )
                }
=======
            if (typeObject != null && typeObject is Map<*, *>) {
//                val comment: KV<String, Any>? = typeObject.getAs(Attrs.COMMENT_ATTR)
//                val required: KV<String, Any>? = typeObject.getAs(Attrs.REQUIRED_ATTR)
//                typeObject.forEachValid { filedName, fieldVal ->
//                    filedName.toPrettyString()?.let {
//                        requestHelper!!.addParam(
//                                request, it, tinyQueryParam(fieldVal.toString()),
//                                required?.getAs(filedName) ?: false,
//                                KVUtils.getUltimateComment(comment, filedName)
//                        )
//                    }
//                }
                typeObject.flatValid(object : FieldConsumer {
                    override fun consume(parent: Map<*, *>?, path: String, key: String, value: Any?) {
                        requestHelper!!.addParam(
                                request, path, tinyQueryParam(value.toString()),
                                parent?.getAs<Boolean>(Attrs.REQUIRED_ATTR, key) ?: false,
                                KVUtils.getUltimateComment(parent?.getAs(Attrs.COMMENT_ATTR), key)
                        )
                    }
                })
>>>>>>> 27103621
            } else if (typeObject == Magics.FILE_STR) {
                requestHelper!!.addHeader(request, "Content-Type", "multipart/form-data")
                requestHelper.addFormFileParam(
                        request, parameter.name!!,
                        ruleComputer!!.computer(ClassExportRuleKeys.PARAM_REQUIRED, parameter) ?: false, paramDesc
                )
            } else {
                requestHelper!!.addParam(
                        request, parameter.name!!, tinyQueryParam(typeObject?.toString()),
                        ruleComputer!!.computer(ClassExportRuleKeys.PARAM_REQUIRED, parameter) ?: false, paramDesc
                )
            }
        } catch (e: Exception) {
            logger!!.traceError("error to parse[" + paramType.canonicalText + "] as ModelAttribute", e)

        }
    }

    @Suppress("UNCHECKED_CAST")
    protected fun addParamAsForm(parameter: PsiParameter, request: Request, paramDesc: String? = null) {

        val paramType = parameter.type
        try {
            val unboxType = psiClassHelper!!.unboxArrayOrList(paramType)
            val typeObject = psiClassHelper.getTypeObject(unboxType, parameter, JsonOption.READ_COMMENT)
<<<<<<< HEAD
            if (typeObject != null && typeObject is KV<*, *>) {
                val fields = typeObject as KV<String, Any>
                val comment: KV<String, Any>? = fields.getAs(Attrs.COMMENT_ATTR)
                val required: KV<String, Any>? = fields.getAs(Attrs.REQUIRED_ATTR)
                val default: KV<String, Any>? = fields.getAs(Attrs.DEFAULT_VALUE_ATTR)
                requestHelper!!.addHeader(request, "Content-Type", "application/x-www-form-urlencoded")
                fields.forEachValid { filedName, fieldVal ->
                    val fv = deepComponent(fieldVal)
                    if (fv == Magics.FILE_STR) {
                        requestHelper.addHeader(request, "Content-Type", "multipart/form-data")
                        requestHelper.addFormFileParam(
                                request, filedName,
                                required?.getAs(filedName) ?: false,
                                KVUtils.getUltimateComment(comment, filedName)
                        )
                    } else {
                        requestHelper.addFormParam(
                                request, filedName, (default?.get(filedName) ?: fv).toPrettyString(),
                                required?.getAs(filedName) ?: false,
                                KVUtils.getUltimateComment(comment, filedName)
                        )
=======
            if (typeObject != null && typeObject is Map<*, *>) {
                requestHelper!!.addHeader(request, "Content-Type", "application/x-www-form-urlencoded")
                typeObject.flatValid(object : FieldConsumer {
                    override fun consume(parent: Map<*, *>?, path: String, key: String, value: Any?) {
                        val fv = deepComponent(value)
                        if (fv == Magics.FILE_STR) {
                            requestHelper.addHeader(request, "Content-Type", "multipart/form-data")
                            requestHelper.addFormFileParam(
                                    request, path,
                                    parent?.getAs<Boolean>(Attrs.REQUIRED_ATTR, key) ?: false,
                                    KVUtils.getUltimateComment(parent?.getAs(Attrs.COMMENT_ATTR), key)
                            )
                        } else {
                            requestHelper.addParam(
                                    request, path, tinyQueryParam(value.toString()),
                                    parent?.getAs<Boolean>(Attrs.REQUIRED_ATTR, key) ?: false,
                                    KVUtils.getUltimateComment(parent?.getAs(Attrs.COMMENT_ATTR), key)
                            )
                        }
>>>>>>> 27103621
                    }
                })
            } else if (typeObject == Magics.FILE_STR) {
                requestHelper!!.addHeader(request, "Content-Type", "multipart/form-data")
                requestHelper.addFormFileParam(
                        request, parameter.name!!,
                        ruleComputer!!.computer(ClassExportRuleKeys.PARAM_REQUIRED, parameter) ?: false, paramDesc
                )
            } else {
                requestHelper!!.addParam(
                        request, parameter.name!!, tinyQueryParam(typeObject?.toString()),
                        ruleComputer!!.computer(ClassExportRuleKeys.PARAM_REQUIRED, parameter) ?: false, paramDesc
                )
            }
        } catch (e: Exception) {
            logger!!.traceError("error to parse[" + paramType.canonicalText + "] as ModelAttribute", e)

        }
    }

    protected fun parseRequestBody(psiType: PsiType?, context: PsiElement): Any? {
        return psiClassHelper!!.getTypeObject(psiType, context, JsonOption.READ_COMMENT)
    }

    protected fun parseResponseBody(psiType: PsiType?, fromRule: Boolean, method: PsiMethod): Any? {

        if (psiType == null) {
            return null
        }

        return when {
            fromRule -> psiClassHelper!!.getTypeObject(psiType, method, JsonOption.READ_COMMENT)
            needInfer() && (!duckTypeHelper!!.isQualified(psiType, method) ||
                    PsiClassUtils.isInterface(psiType)) -> {
                logger!!.info("try infer return type of method[" + PsiClassUtils.fullNameOfMethod(method) + "]")
                methodReturnInferHelper!!.inferReturn(method)
//                actionContext!!.callWithTimeout(20000) { methodReturnInferHelper.inferReturn(method) }
            }
            readGetter() -> psiClassHelper!!.getTypeObject(psiType, method, JsonOption.ALL)
            else -> psiClassHelper!!.getTypeObject(psiType, method, JsonOption.READ_COMMENT)
        }
    }

    private fun deepComponent(obj: Any?): Any? {
        if (obj == null) {
            return null
        }
        if (obj is Array<*>) {
            if (obj.isEmpty()) return obj
            return deepComponent(obj[0])
        }
        if (obj is Collection<*>) {
            if (obj.isEmpty()) return obj
            return deepComponent(obj.first())
        }
        return obj
    }

    private fun readGetter(): Boolean {
        return settingBinder!!.read().readGetter
    }

    private fun needInfer(): Boolean {
        return settingBinder!!.read().inferEnable
    }
}<|MERGE_RESOLUTION|>--- conflicted
+++ resolved
@@ -21,7 +21,6 @@
 import com.itangcent.idea.psi.PsiMethodResource
 import com.itangcent.intellij.config.rule.RuleComputer
 import com.itangcent.intellij.context.ActionContext
-import com.itangcent.intellij.extend.toPrettyString
 import com.itangcent.intellij.jvm.*
 import com.itangcent.intellij.logger.Logger
 import com.itangcent.intellij.psi.ContextSwitchListener
@@ -478,20 +477,6 @@
         try {
             val unboxType = psiClassHelper!!.unboxArrayOrList(paramType)
             val typeObject = psiClassHelper.getTypeObject(unboxType, parameter, JsonOption.READ_COMMENT)
-<<<<<<< HEAD
-            if (typeObject != null && typeObject is KV<*, *>) {
-                val fields = typeObject as KV<String, Any>
-                val comment: KV<String, Any>? = fields.getAs(Attrs.COMMENT_ATTR)
-                val required: KV<String, Any>? = fields.getAs(Attrs.REQUIRED_ATTR)
-                val default: KV<String, Any>? = fields.getAs(Attrs.DEFAULT_VALUE_ATTR)
-                fields.forEachValid { filedName, fieldVal ->
-                    requestHelper!!.addParam(
-                            request, filedName, tinyQueryParam((default?.get(filedName) ?: fieldVal).toPrettyString()),
-                            required?.getAs(filedName) ?: false,
-                            KVUtils.getUltimateComment(comment, filedName)
-                    )
-                }
-=======
             if (typeObject != null && typeObject is Map<*, *>) {
 //                val comment: KV<String, Any>? = typeObject.getAs(Attrs.COMMENT_ATTR)
 //                val required: KV<String, Any>? = typeObject.getAs(Attrs.REQUIRED_ATTR)
@@ -507,13 +492,14 @@
                 typeObject.flatValid(object : FieldConsumer {
                     override fun consume(parent: Map<*, *>?, path: String, key: String, value: Any?) {
                         requestHelper!!.addParam(
-                                request, path, tinyQueryParam(value.toString()),
+                                request, path,
+                                tinyQueryParam((parent?.getAs<Boolean>(Attrs.DEFAULT_VALUE_ATTR, key)
+                                        ?: value).toString()),
                                 parent?.getAs<Boolean>(Attrs.REQUIRED_ATTR, key) ?: false,
                                 KVUtils.getUltimateComment(parent?.getAs(Attrs.COMMENT_ATTR), key)
                         )
                     }
                 })
->>>>>>> 27103621
             } else if (typeObject == Magics.FILE_STR) {
                 requestHelper!!.addHeader(request, "Content-Type", "multipart/form-data")
                 requestHelper.addFormFileParam(
@@ -539,29 +525,6 @@
         try {
             val unboxType = psiClassHelper!!.unboxArrayOrList(paramType)
             val typeObject = psiClassHelper.getTypeObject(unboxType, parameter, JsonOption.READ_COMMENT)
-<<<<<<< HEAD
-            if (typeObject != null && typeObject is KV<*, *>) {
-                val fields = typeObject as KV<String, Any>
-                val comment: KV<String, Any>? = fields.getAs(Attrs.COMMENT_ATTR)
-                val required: KV<String, Any>? = fields.getAs(Attrs.REQUIRED_ATTR)
-                val default: KV<String, Any>? = fields.getAs(Attrs.DEFAULT_VALUE_ATTR)
-                requestHelper!!.addHeader(request, "Content-Type", "application/x-www-form-urlencoded")
-                fields.forEachValid { filedName, fieldVal ->
-                    val fv = deepComponent(fieldVal)
-                    if (fv == Magics.FILE_STR) {
-                        requestHelper.addHeader(request, "Content-Type", "multipart/form-data")
-                        requestHelper.addFormFileParam(
-                                request, filedName,
-                                required?.getAs(filedName) ?: false,
-                                KVUtils.getUltimateComment(comment, filedName)
-                        )
-                    } else {
-                        requestHelper.addFormParam(
-                                request, filedName, (default?.get(filedName) ?: fv).toPrettyString(),
-                                required?.getAs(filedName) ?: false,
-                                KVUtils.getUltimateComment(comment, filedName)
-                        )
-=======
             if (typeObject != null && typeObject is Map<*, *>) {
                 requestHelper!!.addHeader(request, "Content-Type", "application/x-www-form-urlencoded")
                 typeObject.flatValid(object : FieldConsumer {
@@ -576,12 +539,13 @@
                             )
                         } else {
                             requestHelper.addParam(
-                                    request, path, tinyQueryParam(value.toString()),
+                                    request, path,
+                                    tinyQueryParam((parent?.getAs<Boolean>(Attrs.DEFAULT_VALUE_ATTR, key)
+                                            ?: value).toString()),
                                     parent?.getAs<Boolean>(Attrs.REQUIRED_ATTR, key) ?: false,
                                     KVUtils.getUltimateComment(parent?.getAs(Attrs.COMMENT_ATTR), key)
                             )
                         }
->>>>>>> 27103621
                     }
                 })
             } else if (typeObject == Magics.FILE_STR) {
