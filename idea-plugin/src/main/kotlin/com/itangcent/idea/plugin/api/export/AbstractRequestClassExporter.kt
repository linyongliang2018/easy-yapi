--- conflicted
+++ resolved
@@ -529,11 +529,7 @@
     }
 
     @Suppress("UNCHECKED_CAST")
-<<<<<<< HEAD
     protected open fun addParamAsQuery(parameter: ExplicitParameter, request: Request, typeObject: Any?, paramDesc: String? = null, required: Boolean? = null): Any? {
-=======
-    protected fun addParamAsQuery(parameter: ExplicitParameterInfo, request: Request, typeObject: Any?, paramDesc: String? = null) {
->>>>>>> 48554b05
 
         try {
             if (typeObject == Magics.FILE_STR) {
@@ -601,11 +597,7 @@
     }
 
     @Suppress("UNCHECKED_CAST")
-<<<<<<< HEAD
     protected open fun addParamAsForm(parameter: ExplicitParameter, request: Request, typeObject: Any?, paramDesc: String? = null, required: Boolean? = null): Any? {
-=======
-    protected fun addParamAsForm(parameter: ExplicitParameterInfo, request: Request, typeObject: Any?, paramDesc: String? = null) {
->>>>>>> 48554b05
 
         try {
             if (typeObject == Magics.FILE_STR) {
