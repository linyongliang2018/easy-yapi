package com.itangcent.idea.plugin.config

import com.google.inject.Inject
import com.google.inject.name.Named
import com.intellij.ide.util.PropertiesComponent
import com.itangcent.common.utils.invokeMethod
import com.itangcent.idea.plugin.settings.SettingBinder
import com.itangcent.intellij.config.ConfigReader
import com.itangcent.intellij.config.MutableConfigReader
import com.itangcent.intellij.context.ActionContext
import com.itangcent.intellij.extend.guice.PostConstruct
import com.itangcent.intellij.logger.Logger
import com.itangcent.intellij.psi.ContextSwitchListener
import org.jetbrains.kotlin.konan.file.File
import java.io.BufferedReader
import java.io.InputStreamReader
import java.util.*
import java.util.concurrent.TimeUnit


class RecommendConfigReader : ConfigReader {

    @Inject
    @Named("delegate_config_reader")
    val configReader: ConfigReader? = null

    @Inject(optional = true)
    val settingBinder: SettingBinder? = null

    @Inject
    val logger: Logger? = null

    @Volatile
    private var loading: Boolean = false

    override fun first(key: String): String? {
        checkStatus()
        return configReader!!.first(key)
    }

    override fun foreach(keyFilter: (String) -> Boolean, action: (String, String) -> Unit) {
        checkStatus()
        configReader!!.foreach(keyFilter, action)
    }

    override fun foreach(action: (String, String) -> Unit) {
        checkStatus()
        configReader!!.foreach(action)
    }

    override fun read(key: String): Collection<String>? {
        checkStatus()
        return configReader!!.read(key)
    }

    private fun checkStatus() {
        while (loading) {
            TimeUnit.MILLISECONDS.sleep(100)
        }
    }

    @PostConstruct
    fun init() {

        if (configReader is MutableConfigReader) {
            val contextSwitchListener = ActionContext.getContext()!!.instance(ContextSwitchListener::class)
            contextSwitchListener.clear()
            contextSwitchListener.onModuleChange { module ->
                synchronized(this)
                {
                    loading = true
                    configReader.reset()
                    val moduleFile = module.moduleFile
                    val modulePath: String = when {
                        moduleFile == null -> module.moduleFilePath.substringBeforeLast(File.pathSeparator)
                        moduleFile.isDirectory -> moduleFile.path
                        else -> moduleFile.parent.path
                    }
                    configReader.put("module_path", modulePath)
                    initDelegateAndRecommed()
                    loading = false
                }
            }
        } else {
            initDelegateAndRecommed()
        }
    }

    private fun initDelegateAndRecommed() {
        try {
            configReader?.invokeMethod("init")
        } catch (e: Throwable) {
        }
        if (settingBinder?.read()?.useRecommendConfig == true) {
            if (settingBinder.read().recommendConfigs.isEmpty()) {
                logger!!.info("Even useRecommendConfig was true, but no recommend config be selected!\n" +
                        "\n" +
                        "If you need to enable the built-in recommended configuration." +
                        "Go to [Preference -> Other Setting -> EasyApi -> Recommend]")
                return
            }

            if (configReader is MutableConfigReader) {
                val recommendConfig = buildRecommendConfig(settingBinder.read().recommendConfigs.split(","))

                if (recommendConfig.isEmpty()) {
                    logger!!.warn("No recommend config be selected!")
                    return
                }

                configReader.loadConfigInfoContent(recommendConfig)
                logger!!.info("use recommend config")
            } else {
                logger!!.warn("failed to use recommend config")
            }
        }
    }

    companion object {

        init {
            loadRecommendConfig()
            resolveRecommendConfig(RECOMMEND_CONFIG_PLAINT)
        }

        private const val config_name = ".recommend.easy.api.config"
        //        private const val config_version = ".recommend.easy.api.config.version"
<<<<<<< HEAD
        private const val curr_version = "0.0.4.1"
=======
        private const val curr_version = "0.0.5"
>>>>>>> 48fb32bb
        //$version$content

        private fun loadRecommendConfig(): String {

            val propertiesComponent = PropertiesComponent.getInstance()
            val cachedValue = propertiesComponent.getValue(config_name)
            if (!cachedValue.isNullOrBlank()) {
                val cachedVersion = cachedValue.substring(0, 10).trim()
                if (cachedVersion == curr_version) {
                    RECOMMEND_CONFIG_PLAINT = cachedValue.substring(10)
                    return cachedValue
                }
            }

            val bufferedReader = BufferedReader(InputStreamReader(
                    RecommendConfigReader::class.java.classLoader.getResourceAsStream(config_name)
                            ?: RecommendConfigReader::class.java.getResourceAsStream(config_name)
            ))

            val config = bufferedReader.readText()
            RECOMMEND_CONFIG_PLAINT = config
            //the version always take 10 chars
            propertiesComponent.setValue(config_name, curr_version.padEnd(10) + config)
            return config
        }

        private fun resolveRecommendConfig(config: String) {
            val recommendConfig: MutableMap<String, String> = LinkedHashMap()
            val recommendConfigCodes: MutableList<String> = LinkedList()
            var code: String? = null
            var content: String? = ""
            for (line in config.lines()) {
                if (line.startsWith("#[")) {
                    if (code != null) {
                        recommendConfigCodes.add(code)
                        recommendConfig[code] = content ?: ""
                        content = ""
                    }
                    code = line.removeSurrounding("#[", "]")
                } else {
                    if (content.isNullOrBlank()) {
                        content = line
                    } else {
                        content += "\n"
                        content += line
                    }
                }
            }

            if (code != null) {
                recommendConfigCodes.add(code)
                recommendConfig[code] = content ?: ""
            }

            RECOMMEND_CONFIG_CODES = recommendConfigCodes.toTypedArray()
            RECOMMEND_CONFIG_MAP = recommendConfig
        }

        fun buildRecommendConfig(codes: List<String>): String {
            return RECOMMEND_CONFIG_CODES
                    .filter { codes.contains(it) }
                    .map { RECOMMEND_CONFIG_MAP[it] }
                    .joinToString("\n")

        }

        lateinit var RECOMMEND_CONFIG_PLAINT: String
        lateinit var RECOMMEND_CONFIG_CODES: Array<String>
        lateinit var RECOMMEND_CONFIG_MAP: Map<String, String>
    }
}<|MERGE_RESOLUTION|>--- conflicted
+++ resolved
@@ -125,11 +125,7 @@
 
         private const val config_name = ".recommend.easy.api.config"
         //        private const val config_version = ".recommend.easy.api.config.version"
-<<<<<<< HEAD
-        private const val curr_version = "0.0.4.1"
-=======
         private const val curr_version = "0.0.5"
->>>>>>> 48fb32bb
         //$version$content
 
         private fun loadRecommendConfig(): String {
