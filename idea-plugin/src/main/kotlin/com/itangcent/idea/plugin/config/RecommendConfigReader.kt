--- conflicted
+++ resolved
@@ -127,11 +127,7 @@
 
         private const val config_name = ".recommend.easy.api.config"
         //        private const val config_version = ".recommend.easy.api.config.version"
-<<<<<<< HEAD
-        private const val curr_version = "0.0.5.1"
-=======
-        private const val curr_version = "0.0.6"
->>>>>>> 15e3760f
+        private const val curr_version = "0.0.6.1"
         //$version$content
 
         private fun loadRecommendConfig(): String {
