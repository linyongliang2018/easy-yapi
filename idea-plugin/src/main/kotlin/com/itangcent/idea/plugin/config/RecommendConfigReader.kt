--- conflicted
+++ resolved
@@ -56,24 +56,15 @@
                 "ignore=#ignore\n" +
                 "\n" +
                 "#deprecated info\n" +
-<<<<<<< HEAD
-                "doc.method=groovy:it.hasDoc(\"deprecated\")?(\"[已废弃] \"+it.doc(\"deprecated\")):null\n" +
-                "doc.method=groovy:it.hasAnn(\"java.lang.Deprecated\")?\"\\n[已废弃]\":null\n" +
-                "doc.method=groovy:it.containingClass().hasDoc(\"deprecated\")?(\"[已废弃] \"+it.containingClass().doc(\"deprecated\")):null\n" +
-                "doc.method=groovy:it.containingClass().hasAnn(\"java.lang.Deprecated\")?\"\\n[已废弃]\":null\n" +
-                "doc.field=groovy:it.hasDoc(\"deprecated\")?(\"[已废弃] \"+it.doc(\"deprecated\")):null\n" +
-                "doc.field=groovy:it.hasAnn(\"java.lang.Deprecated\")?\"\\n[已废弃]\":null\n" +
-=======
-                "doc.method=groovy:it.hasDoc(\"deprecated\")?(\"「deprecated」:\"+it.doc(\"deprecated\")):null\n" +
-                "doc.method=groovy:it.hasAnn(\"java.lang.Deprecated\")?\"\\n「deprecated」\":null\n" +
-                "doc.method=groovy:it.hasAnn(\"kotlin.Deprecated\")?(\"\\n「deprecated」 \" + it.ann(\"kotlin.Deprecated\",\"message\")):null\n" +
-                "doc.method=groovy:it.containingClass().hasDoc(\"deprecated\")?(\"「deprecated」 \"+it.containingClass().doc(\"deprecated\")):null\n" +
-                "doc.method=groovy:it.containingClass().hasAnn(\"java.lang.Deprecated\")?\"\\n「deprecated」\":null\n" +
-                "doc.method=groovy:it.containingClass().hasAnn(\"kotlin.Deprecated\")?(\"\\n「deprecated」 \" + it.containingClass().ann(\"kotlin.Deprecated\",\"message\")):null\n" +
-                "doc.field=groovy:it.hasDoc(\"deprecated\")?(\"「deprecated」 \"+it.doc(\"deprecated\")):null\n" +
-                "doc.field=groovy:it.hasAnn(\"java.lang.Deprecated\")?\"\\n「deprecated」\":null\n" +
-                "doc.field=groovy:it.hasAnn(\"kotlin.Deprecated\")?(\"\\n「deprecated」 \" + it.ann(\"kotlin.Deprecated\",\"message\")):null\n" +
->>>>>>> 4134035d
+                "doc.method=groovy:it.hasDoc(\"deprecated\")?(\"「已废弃」 \"+it.doc(\"deprecated\")):null\n" +
+                "doc.method=groovy:it.hasAnn(\"java.lang.Deprecated\")?\"\\n「已废弃」\":null\n" +
+                "doc.method=groovy:it.hasAnn(\"kotlin.Deprecated\")?(\"\\n「已废弃」 \" + it.ann(\"kotlin.Deprecated\",\"message\")):null\n" +
+                "doc.method=groovy:it.containingClass().hasDoc(\"deprecated\")?(\"「已废弃」 \"+it.containingClass().doc(\"deprecated\")):null\n" +
+                "doc.method=groovy:it.containingClass().hasAnn(\"java.lang.Deprecated\")?\"\\n「已废弃」\":null\n" +
+                "doc.method=groovy:it.containingClass().hasAnn(\"kotlin.Deprecated\")?(\"\\n「已废弃」 \" + it.containingClass().ann(\"kotlin.Deprecated\",\"message\")):null\n" +
+                "doc.field=groovy:it.hasDoc(\"deprecated\")?(\"「已废弃」 \"+it.doc(\"deprecated\")):null\n" +
+                "doc.field=groovy:it.hasAnn(\"java.lang.Deprecated\")?\"\\n「已废弃」\":null\n" +
+                "doc.field=groovy:it.hasAnn(\"kotlin.Deprecated\")?(\"\\n「已废弃」 \" + it.ann(\"kotlin.Deprecated\",\"message\")):null\n" +
                 "\n" +
                 "#Additional json parsing rules\n" +
                 "#Support for Jackson annotations\n" +
