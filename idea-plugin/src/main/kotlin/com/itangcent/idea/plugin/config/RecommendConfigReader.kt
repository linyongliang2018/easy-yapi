package com.itangcent.idea.plugin.config

import com.google.inject.Inject
import com.google.inject.name.Named
import com.intellij.ide.util.PropertiesComponent
import com.itangcent.common.utils.invokeMethod
import com.itangcent.idea.plugin.settings.SettingBinder
import com.itangcent.intellij.config.ConfigReader
import com.itangcent.intellij.config.MutableConfigReader
import com.itangcent.intellij.context.ActionContext
import com.itangcent.intellij.extend.guice.PostConstruct
import com.itangcent.intellij.logger.Logger
import com.itangcent.intellij.psi.ContextSwitchListener
import org.jetbrains.kotlin.konan.file.File
import java.io.BufferedReader
import java.io.InputStreamReader
import java.util.*


class RecommendConfigReader : ConfigReader {

    @Inject
    @Named("delegate_config_reader")
    val configReader: ConfigReader? = null

    @Inject(optional = true)
    val settingBinder: SettingBinder? = null

    @Inject
    val logger: Logger? = null

    override fun first(key: String): String? {
        return configReader!!.first(key)
    }

    override fun foreach(keyFilter: (String) -> Boolean, action: (String, String) -> Unit) {
        configReader!!.foreach(keyFilter, action)
    }

    override fun foreach(action: (String, String) -> Unit) {
        configReader!!.foreach(action)
    }

    override fun read(key: String): Collection<String>? {
        return configReader!!.read(key)
    }

    @PostConstruct
    fun init() {

        if (configReader is MutableConfigReader) {
            val contextSwitchListener = ActionContext.getContext()!!.instance(ContextSwitchListener::class)
            contextSwitchListener.clear()
            contextSwitchListener.onModuleChange { module ->
                configReader.reset()
                val moduleFile = module.moduleFile
                val modulePath: String = when {
                    moduleFile == null -> module.moduleFilePath.substringBeforeLast(File.pathSeparator)
                    moduleFile.isDirectory -> moduleFile.path
                    else -> moduleFile.parent.path
                }
                configReader.put("module_path", modulePath)
                initDelegateAndRecommed()
            }
        } else {
            initDelegateAndRecommed()
        }
    }

    fun initDelegateAndRecommed() {
        try {
            configReader?.invokeMethod("init")
        } catch (e: Throwable) {
        }
        if (settingBinder?.read()?.useRecommendConfig == true) {
            if (settingBinder.read().recommendConfigs.isEmpty()) {
                logger!!.info("Even useRecommendConfig was true, but no recommend config be selected!\n" +
                        "\n" +
                        "If you need to enable the built-in recommended configuration." +
                        "Go to [Preference -> Other Setting -> EasyApi -> Recommend]")
                return
            }

            if (configReader is MutableConfigReader) {
                val recommendConfig = buildRecommendConfig(settingBinder.read().recommendConfigs.split(","))

                if (recommendConfig.isEmpty()) {
                    logger!!.warn("No recommend config be selected!")
                    return
                }

                configReader.loadConfigInfoContent(recommendConfig)
                logger!!.info("use recommend config")
            } else {
                logger!!.warn("failed to use recommend config")
            }
        }
    }

    companion object {

        init {
            loadRecommendConfig()
            resolveRecommendConfig(RECOMMEND_CONFIG_PLAINT)
        }

        private const val config_name = ".recommend.easy.api.config"
        //        private const val config_version = ".recommend.easy.api.config.version"
<<<<<<< HEAD
        private const val curr_version = "0.0.2.1"
=======
        private const val curr_version = "0.0.4"
>>>>>>> 0a583170
        //$version$content

        private fun loadRecommendConfig(): String {

            val propertiesComponent = PropertiesComponent.getInstance()
            val cachedValue = propertiesComponent.getValue(config_name)
            if (!cachedValue.isNullOrBlank()) {
                val cachedVersion = cachedValue.substring(0, 10).trim()
                if (cachedVersion == curr_version) {
                    RECOMMEND_CONFIG_PLAINT = cachedValue.substring(10)
                    return cachedValue
                }
            }

            val bufferedReader = BufferedReader(InputStreamReader(
                    RecommendConfigReader::class.java.classLoader.getResourceAsStream(config_name)
                            ?: RecommendConfigReader::class.java.getResourceAsStream(config_name)
            ))

            val config = bufferedReader.readText()
            RECOMMEND_CONFIG_PLAINT = config
            //the version always take 10 chars
            propertiesComponent.setValue(config_name, curr_version.padEnd(10) + config)
            return config
        }

        private fun resolveRecommendConfig(config: String) {
            val recommendConfig: MutableMap<String, String> = LinkedHashMap()
            val recommendConfigCodes: MutableList<String> = LinkedList()
            var code: String? = null
            var content: String? = ""
            for (line in config.lines()) {
                if (line.startsWith("#[")) {
                    if (code != null) {
                        recommendConfigCodes.add(code)
                        recommendConfig[code] = content ?: ""
                        content = ""
                    }
                    code = line.removeSurrounding("#[", "]")
                } else {
                    if (content.isNullOrBlank()) {
                        content = line
                    } else {
                        content += "\n"
                        content += line
                    }
                }
            }

            if (code != null) {
                recommendConfigCodes.add(code)
                recommendConfig[code] = content ?: ""
            }

            RECOMMEND_CONFIG_CODES = recommendConfigCodes.toTypedArray()
            RECOMMEND_CONFIG_MAP = recommendConfig
        }

        fun buildRecommendConfig(codes: List<String>): String {
            return RECOMMEND_CONFIG_CODES
                    .filter { codes.contains(it) }
                    .map { RECOMMEND_CONFIG_MAP[it] }
                    .joinToString("\n")

        }

        lateinit var RECOMMEND_CONFIG_PLAINT: String
        lateinit var RECOMMEND_CONFIG_CODES: Array<String>
        lateinit var RECOMMEND_CONFIG_MAP: Map<String, String>
    }
}<|MERGE_RESOLUTION|>--- conflicted
+++ resolved
@@ -106,11 +106,7 @@
 
         private const val config_name = ".recommend.easy.api.config"
         //        private const val config_version = ".recommend.easy.api.config.version"
-<<<<<<< HEAD
-        private const val curr_version = "0.0.2.1"
-=======
-        private const val curr_version = "0.0.4"
->>>>>>> 0a583170
+        private const val curr_version = "0.0.4.1"
         //$version$content
 
         private fun loadRecommendConfig(): String {
