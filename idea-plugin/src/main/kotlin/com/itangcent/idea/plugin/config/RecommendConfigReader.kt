package com.itangcent.idea.plugin.config

import com.google.inject.Inject
import com.google.inject.name.Named
import com.itangcent.idea.plugin.settings.SettingBinder
import com.itangcent.intellij.config.ConfigReader
import com.itangcent.intellij.config.MutableConfigReader
import com.itangcent.intellij.extend.guice.PostConstruct
import com.itangcent.intellij.logger.Logger

class RecommendConfigReader : ConfigReader {

    @Inject
    @Named("delegate_config_reader")
    val configReader: ConfigReader? = null

    @Inject(optional = true)
    val settingBinder: SettingBinder? = null

    @Inject
    val logger: Logger? = null

    override fun first(key: String): String? {
        return configReader!!.first(key)
    }

    override fun foreach(keyFilter: (String) -> Boolean, action: (String, String) -> Unit) {
        configReader!!.foreach(keyFilter, action)
    }

    override fun foreach(action: (String, String) -> Unit) {
        configReader!!.foreach(action)
    }

    override fun read(key: String): Collection<String>? {
        return configReader!!.read(key)
    }

    @PostConstruct
    fun init() {
        if (settingBinder?.read()?.useRecommendConfig == true) {
            if (configReader is MutableConfigReader) {
                configReader.loadConfigInfoContent(RECOMMEND_CONFIG)
                logger!!.info("use recommend config")
            } else {
                logger!!.warn("failed to use recommend config")
            }
        }
    }

    companion object {
        const val RECOMMEND_CONFIG = "#Get the module from the annotation,group the apis\n" +
                "module=#module\n" +
                "\n" +
                "#Ignore class/api\n" +
                "ignore=#ignore\n" +
                "\n" +
                "#deprecated info\n" +
<<<<<<< HEAD
                "doc.method=js:it.hasDoc(\"deprecated\")?(\"[已废弃]:\"+it.doc(\"deprecated\")):null\n" +
                "doc.method=js:it.hasAnn(\"java.lang.Deprecated\")?\"\\n[已废弃]\":null\n" +
                "doc.field=js:it.hasDoc(\"deprecated\")?(\"[已废弃]:\"+it.doc(\"deprecated\")):null\n" +
                "doc.field=js:it.hasAnn(\"java.lang.Deprecated\")?\"\\n[已废弃]\":null\n" +
=======
                "doc.method=js:it.hasDoc(\"deprecated\")?(\"[deprecated]:\"+it.doc(\"deprecated\")):null\n" +
                "doc.method=js:it.hasAnn(\"java.lang.Deprecated\")?\"\\n[deprecated]\":null\n" +
                "doc.method=js:it.containingClass().hasDoc(\"deprecated\")?(\"[deprecated] \"+it.containingClass().doc(\"deprecated\")):null\n" +
                "doc.method=js:it.containingClass().hasAnn(\"java.lang.Deprecated\")?\"\\n[deprecated]\":null\n" +
                "doc.field=js:it.hasDoc(\"deprecated\")?(\"[deprecated] \"+it.doc(\"deprecated\")):null\n" +
                "doc.field=js:it.hasAnn(\"java.lang.Deprecated\")?\"\\n[deprecated]\":null\n" +
>>>>>>> a5bec01e
                "\n" +
                "#Additional json parsing rules\n" +
                "#Support for Jackson annotations\n" +
                "json.rule.field.name=@com.fasterxml.jackson.annotation.JsonProperty#value\n" +
                "json.rule.field.ignore=@com.fasterxml.jackson.annotation.JsonIgnore#value\n" +
                "#Support for Gson annotations\n" +
                "json.rule.field.name=@com.google.gson.annotations.SerializedName#value\n" +
                "json.rule.field.ignore=!@com.google.gson.annotations.Expose#serialize\n" +
                "\n" +
                "#The ObjectId and Date are parsed as strings\n" +
                "json.rule.convert[org.bson.types.ObjectId]=java.lang.String\n" +
                "json.rule.convert[java.util.Date]=java.lang.String" +
                "\n" +
                "#Support for javax.validation annotations\n" +
                "param.required=js:it.hasAnn(\"javax.validation.constraints.NotBlank\")\n" +
                "field.required=js:it.hasAnn(\"javax.validation.constraints.NotBlank\")\n" +
                "param.required=js:it.hasAnn(\"javax.validation.constraints.NotNull\")\n" +
                "field.required=js:it.hasAnn(\"javax.validation.constraints.NotNull\")\n" +
                "param.required=js:it.hasAnn(\"javax.validation.constraints.NotEmpty\")\n" +
                "field.required=js:it.hasAnn(\"javax.validation.constraints.NotEmpty\")\n" +
                "#Support spring file\n" +
                "type.is_file=js:it.isExtend(\"org.springframework.web.multipart.MultipartFile\")"
    }
}<|MERGE_RESOLUTION|>--- conflicted
+++ resolved
@@ -56,19 +56,12 @@
                 "ignore=#ignore\n" +
                 "\n" +
                 "#deprecated info\n" +
-<<<<<<< HEAD
-                "doc.method=js:it.hasDoc(\"deprecated\")?(\"[已废弃]:\"+it.doc(\"deprecated\")):null\n" +
+                "doc.method=js:it.hasDoc(\"deprecated\")?(\"[已废弃] \"+it.doc(\"deprecated\")):null\n" +
                 "doc.method=js:it.hasAnn(\"java.lang.Deprecated\")?\"\\n[已废弃]\":null\n" +
-                "doc.field=js:it.hasDoc(\"deprecated\")?(\"[已废弃]:\"+it.doc(\"deprecated\")):null\n" +
+                "doc.method=js:it.containingClass().hasDoc(\"deprecated\")?(\"[已废弃] \"+it.containingClass().doc(\"deprecated\")):null\n" +
+                "doc.method=js:it.containingClass().hasAnn(\"java.lang.Deprecated\")?\"\\n[已废弃]\":null\n" +
+                "doc.field=js:it.hasDoc(\"deprecated\")?(\"[已废弃] \"+it.doc(\"deprecated\")):null\n" +
                 "doc.field=js:it.hasAnn(\"java.lang.Deprecated\")?\"\\n[已废弃]\":null\n" +
-=======
-                "doc.method=js:it.hasDoc(\"deprecated\")?(\"[deprecated]:\"+it.doc(\"deprecated\")):null\n" +
-                "doc.method=js:it.hasAnn(\"java.lang.Deprecated\")?\"\\n[deprecated]\":null\n" +
-                "doc.method=js:it.containingClass().hasDoc(\"deprecated\")?(\"[deprecated] \"+it.containingClass().doc(\"deprecated\")):null\n" +
-                "doc.method=js:it.containingClass().hasAnn(\"java.lang.Deprecated\")?\"\\n[deprecated]\":null\n" +
-                "doc.field=js:it.hasDoc(\"deprecated\")?(\"[deprecated] \"+it.doc(\"deprecated\")):null\n" +
-                "doc.field=js:it.hasAnn(\"java.lang.Deprecated\")?\"\\n[deprecated]\":null\n" +
->>>>>>> a5bec01e
                 "\n" +
                 "#Additional json parsing rules\n" +
                 "#Support for Jackson annotations\n" +
