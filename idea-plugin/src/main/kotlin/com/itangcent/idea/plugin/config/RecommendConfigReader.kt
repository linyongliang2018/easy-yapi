package com.itangcent.idea.plugin.config

import com.google.inject.Inject
import com.google.inject.name.Named
import com.intellij.ide.util.PropertiesComponent
import com.itangcent.idea.plugin.settings.SettingBinder
import com.itangcent.intellij.config.ConfigReader
import com.itangcent.intellij.config.MutableConfigReader
import com.itangcent.intellij.extend.guice.PostConstruct
import com.itangcent.intellij.logger.Logger
import java.io.BufferedReader
import java.io.InputStreamReader
import java.util.*


class RecommendConfigReader : ConfigReader {

    @Inject
    @Named("delegate_config_reader")
    val configReader: ConfigReader? = null

    @Inject(optional = true)
    val settingBinder: SettingBinder? = null

    @Inject
    val logger: Logger? = null

    override fun first(key: String): String? {
        return configReader!!.first(key)
    }

    override fun foreach(keyFilter: (String) -> Boolean, action: (String, String) -> Unit) {
        configReader!!.foreach(keyFilter, action)
    }

    override fun foreach(action: (String, String) -> Unit) {
        configReader!!.foreach(action)
    }

    override fun read(key: String): Collection<String>? {
        return configReader!!.read(key)
    }

    @PostConstruct
    fun init() {
        if (settingBinder?.read()?.useRecommendConfig == true) {
            if (settingBinder.read().recommendConfigs.isEmpty()) {
                logger!!.info("Even useRecommendConfig was true, but no recommend config be selected!\n" +
                        "\n" +
                        "If you need to enable the built-in recommended configuration." +
                        "Go to [Preference -> Other Setting -> EasyApi -> Recommend]")
                return
            }

            if (configReader is MutableConfigReader) {
                val recommendConfig = buildRecommendConfig(settingBinder.read().recommendConfigs.split(","))

                if (recommendConfig.isEmpty()) {
                    logger!!.warn("No recommend config be selected!")
                    return
                }

                configReader.loadConfigInfoContent(recommendConfig)
                logger!!.info("use recommend config")
            } else {
                logger!!.warn("failed to use recommend config")
            }
        }
    }

    companion object {
<<<<<<< HEAD
        const val RECOMMEND_CONFIG = """
            #Get the module from the annotation,group the apis
            module=#module

            #Ignore class/api
            ignore=#ignore

            #deprecated info
            doc.method[#deprecated]=groovy:"\n「已废弃」" + it.doc("deprecated")
            doc.method[@java.lang.Deprecated]=「已废弃」
            doc.method[@kotlin.Deprecated]=groovy:"\n「已废弃」" + it.ann("kotlin.Deprecated","message")

            doc.method[groovy:it.containingClass().hasDoc("deprecated")]=groovy:"\n「已废弃」" + it.containingClass().doc("deprecated")
            doc.method[groovy:it.containingClass().hasAnn("java.lang.Deprecated")]=「已废弃」
            doc.method[groovy:it.containingClass().hasAnn("kotlin.Deprecated")]=groovy:"\n「已废弃」 " + it.containingClass().ann("kotlin.Deprecated","message")

            doc.field[#deprecated]=groovy:"\n「已废弃」" + it.doc("deprecated")
            doc.field[@java.lang.Deprecated]=「已废弃」
            doc.field[@kotlin.Deprecated]=groovy:"\n「已废弃」" + it.ann("kotlin.Deprecated","message")

            #Additional json parsing rules
            #Support for Jackson annotations
            json.rule.field.name=@com.fasterxml.jackson.annotation.JsonProperty#value
            json.rule.field.ignore=@com.fasterxml.jackson.annotation.JsonIgnore#value

            #Support for Gson annotations
            json.rule.field.name=@com.google.gson.annotations.SerializedName#value
            json.rule.field.ignore=!@com.google.gson.annotations.Expose#serialize

            #ignore transient field
            json.rule.field.ignore=groovy:it.hasModifier("transient")

            #The ObjectId and Date are parsed as strings
            json.rule.convert[org.bson.types.ObjectId]=java.lang.String
            json.rule.convert[java.util.Date]=java.lang.String
            json.rule.convert[java.sql.Timestamp]=java.lang.String
            json.rule.convert[java.time.LocalDateTime]=java.lang.String
            json.rule.convert[java.time.LocalDate]=java.lang.String

            #resolve HttpEntity/RequestEntity/ResponseEntity/Mono/Flux
            ###set resolveProperty = false
            json.rule.convert[#regex:org.springframework.http.HttpEntity]=java.lang.Object
            json.rule.convert[#regex:org.springframework.http.HttpEntity<(.*?)>]=${'$'}{1}
            json.rule.convert[#regex:org.springframework.http.RequestEntity<(.*?)>]=${'$'}{1}
            json.rule.convert[#regex:org.springframework.http.RequestEntity]=java.lang.Object
            json.rule.convert[#regex:org.springframework.http.ResponseEntity<(.*?)>]=${'$'}{1}
            json.rule.convert[#regex:org.springframework.http.ResponseEntity]=java.lang.Object
            json.rule.convert[#regex:reactor.core.publisher.Mono<(.*?)>]=${'$'}{1}
            json.rule.convert[#regex:reactor.core.publisher.Mono]=java.lang.Object
            json.rule.convert[#regex:reactor.core.publisher.Flux<(.*?)>]=java.util.List<${'$'}{1}>
            json.rule.convert[#regex:reactor.core.publisher.Flux]=java.util.List<java.lang.Object>
            ###set resolveProperty = true

            #Support for javax.validation annotations
            param.required=@javax.validation.constraints.NotBlank
            field.required=@"javax.validation.constraints.NotBlank
            param.required=@"javax.validation.constraints.NotNull
            field.required=@javax.validation.constraints.NotNull
            param.required=@javax.validation.constraints.NotEmpty
            field.required=@javax.validation.constraints.NotEmpty

            #Support spring file
            type.is_file=groovy:it.isExtend("org.springframework.web.multipart.MultipartFile")
"""
=======

        init {
            loadRecommendConfig()
            resolveRecommendConfig(RECOMMEND_CONFIG_PLAINT)
        }

        private const val config_name = ".recommend.easy.api.config"
        //        private const val config_version = ".recommend.easy.api.config.version"
        private const val curr_version = "0.0.2"
        //$version$content

        private fun loadRecommendConfig(): String {

            val propertiesComponent = PropertiesComponent.getInstance()
            val cachedValue = propertiesComponent.getValue(config_name)
            if (!cachedValue.isNullOrBlank()) {
                val cachedVersion = cachedValue.substring(0, 10).trim()
                if (cachedVersion == curr_version) {
                    RECOMMEND_CONFIG_PLAINT = cachedValue.substring(10)
                    return cachedValue
                }
            }

            val bufferedReader = BufferedReader(InputStreamReader(
                    RecommendConfigReader::class.java.classLoader.getResourceAsStream(config_name)
                            ?: RecommendConfigReader::class.java.getResourceAsStream(config_name)
            ))

            val config = bufferedReader.readText()
            RECOMMEND_CONFIG_PLAINT = config
            //the version always take 10 chars
            propertiesComponent.setValue(config_name, curr_version.padEnd(10) + config)
            return config
        }

        private fun resolveRecommendConfig(config: String) {
            val recommendConfig: MutableMap<String, String> = LinkedHashMap()
            val recommendConfigCodes: MutableList<String> = LinkedList()
            var code: String? = null
            var content: String? = ""
            for (line in config.lines()) {
                if (line.startsWith("#[")) {
                    if (code != null) {
                        recommendConfigCodes.add(code)
                        recommendConfig[code] = content ?: ""
                        content = ""
                    }
                    code = line.removeSurrounding("#[", "]")
                } else {
                    if (content.isNullOrBlank()) {
                        content = line
                    } else {
                        content += "\n"
                        content += line
                    }
                }
            }

            if (code != null) {
                recommendConfigCodes.add(code)
                recommendConfig[code] = content ?: ""
            }

            RECOMMEND_CONFIG_CODES = recommendConfigCodes.toTypedArray()
            RECOMMEND_CONFIG_MAP = recommendConfig
        }

        fun buildRecommendConfig(codes: List<String>): String {
            return RECOMMEND_CONFIG_CODES
                    .filter { codes.contains(it) }
                    .map { RECOMMEND_CONFIG_MAP[it] }
                    .joinToString("\n")

        }

        lateinit var RECOMMEND_CONFIG_PLAINT: String
        lateinit var RECOMMEND_CONFIG_CODES: Array<String>
        lateinit var RECOMMEND_CONFIG_MAP: Map<String, String>
>>>>>>> 83dfac32
    }
}<|MERGE_RESOLUTION|>--- conflicted
+++ resolved
@@ -69,72 +69,6 @@
     }
 
     companion object {
-<<<<<<< HEAD
-        const val RECOMMEND_CONFIG = """
-            #Get the module from the annotation,group the apis
-            module=#module
-
-            #Ignore class/api
-            ignore=#ignore
-
-            #deprecated info
-            doc.method[#deprecated]=groovy:"\n「已废弃」" + it.doc("deprecated")
-            doc.method[@java.lang.Deprecated]=「已废弃」
-            doc.method[@kotlin.Deprecated]=groovy:"\n「已废弃」" + it.ann("kotlin.Deprecated","message")
-
-            doc.method[groovy:it.containingClass().hasDoc("deprecated")]=groovy:"\n「已废弃」" + it.containingClass().doc("deprecated")
-            doc.method[groovy:it.containingClass().hasAnn("java.lang.Deprecated")]=「已废弃」
-            doc.method[groovy:it.containingClass().hasAnn("kotlin.Deprecated")]=groovy:"\n「已废弃」 " + it.containingClass().ann("kotlin.Deprecated","message")
-
-            doc.field[#deprecated]=groovy:"\n「已废弃」" + it.doc("deprecated")
-            doc.field[@java.lang.Deprecated]=「已废弃」
-            doc.field[@kotlin.Deprecated]=groovy:"\n「已废弃」" + it.ann("kotlin.Deprecated","message")
-
-            #Additional json parsing rules
-            #Support for Jackson annotations
-            json.rule.field.name=@com.fasterxml.jackson.annotation.JsonProperty#value
-            json.rule.field.ignore=@com.fasterxml.jackson.annotation.JsonIgnore#value
-
-            #Support for Gson annotations
-            json.rule.field.name=@com.google.gson.annotations.SerializedName#value
-            json.rule.field.ignore=!@com.google.gson.annotations.Expose#serialize
-
-            #ignore transient field
-            json.rule.field.ignore=groovy:it.hasModifier("transient")
-
-            #The ObjectId and Date are parsed as strings
-            json.rule.convert[org.bson.types.ObjectId]=java.lang.String
-            json.rule.convert[java.util.Date]=java.lang.String
-            json.rule.convert[java.sql.Timestamp]=java.lang.String
-            json.rule.convert[java.time.LocalDateTime]=java.lang.String
-            json.rule.convert[java.time.LocalDate]=java.lang.String
-
-            #resolve HttpEntity/RequestEntity/ResponseEntity/Mono/Flux
-            ###set resolveProperty = false
-            json.rule.convert[#regex:org.springframework.http.HttpEntity]=java.lang.Object
-            json.rule.convert[#regex:org.springframework.http.HttpEntity<(.*?)>]=${'$'}{1}
-            json.rule.convert[#regex:org.springframework.http.RequestEntity<(.*?)>]=${'$'}{1}
-            json.rule.convert[#regex:org.springframework.http.RequestEntity]=java.lang.Object
-            json.rule.convert[#regex:org.springframework.http.ResponseEntity<(.*?)>]=${'$'}{1}
-            json.rule.convert[#regex:org.springframework.http.ResponseEntity]=java.lang.Object
-            json.rule.convert[#regex:reactor.core.publisher.Mono<(.*?)>]=${'$'}{1}
-            json.rule.convert[#regex:reactor.core.publisher.Mono]=java.lang.Object
-            json.rule.convert[#regex:reactor.core.publisher.Flux<(.*?)>]=java.util.List<${'$'}{1}>
-            json.rule.convert[#regex:reactor.core.publisher.Flux]=java.util.List<java.lang.Object>
-            ###set resolveProperty = true
-
-            #Support for javax.validation annotations
-            param.required=@javax.validation.constraints.NotBlank
-            field.required=@"javax.validation.constraints.NotBlank
-            param.required=@"javax.validation.constraints.NotNull
-            field.required=@javax.validation.constraints.NotNull
-            param.required=@javax.validation.constraints.NotEmpty
-            field.required=@javax.validation.constraints.NotEmpty
-
-            #Support spring file
-            type.is_file=groovy:it.isExtend("org.springframework.web.multipart.MultipartFile")
-"""
-=======
 
         init {
             loadRecommendConfig()
@@ -213,6 +147,5 @@
         lateinit var RECOMMEND_CONFIG_PLAINT: String
         lateinit var RECOMMEND_CONFIG_CODES: Array<String>
         lateinit var RECOMMEND_CONFIG_MAP: Map<String, String>
->>>>>>> 83dfac32
     }
 }