--- conflicted
+++ resolved
@@ -49,47 +49,6 @@
     }
 
     companion object {
-<<<<<<< HEAD
-        const val RECOMMEND_CONFIG = "#Get the module from the annotation,group the apis\n" +
-                "module=#module\n" +
-                "\n" +
-                "#Ignore class/api\n" +
-                "ignore=#ignore\n" +
-                "\n" +
-                "#deprecated info\n" +
-                "doc.method=groovy:it.hasDoc(\"deprecated\")?(\"「已废弃」 \"+it.doc(\"deprecated\")):null\n" +
-                "doc.method=groovy:it.hasAnn(\"java.lang.Deprecated\")?\"\\n「已废弃」\":null\n" +
-                "doc.method=groovy:it.hasAnn(\"kotlin.Deprecated\")?(\"\\n「已废弃」 \" + it.ann(\"kotlin.Deprecated\",\"message\")):null\n" +
-                "doc.method=groovy:it.containingClass().hasDoc(\"deprecated\")?(\"「已废弃」 \"+it.containingClass().doc(\"deprecated\")):null\n" +
-                "doc.method=groovy:it.containingClass().hasAnn(\"java.lang.Deprecated\")?\"\\n「已废弃」\":null\n" +
-                "doc.method=groovy:it.containingClass().hasAnn(\"kotlin.Deprecated\")?(\"\\n「已废弃」 \" + it.containingClass().ann(\"kotlin.Deprecated\",\"message\")):null\n" +
-                "doc.field=groovy:it.hasDoc(\"deprecated\")?(\"「已废弃」 \"+it.doc(\"deprecated\")):null\n" +
-                "doc.field=groovy:it.hasAnn(\"java.lang.Deprecated\")?\"\\n「已废弃」\":null\n" +
-                "doc.field=groovy:it.hasAnn(\"kotlin.Deprecated\")?(\"\\n「已废弃」 \" + it.ann(\"kotlin.Deprecated\",\"message\")):null\n" +
-                "\n" +
-                "#Additional json parsing rules\n" +
-                "#Support for Jackson annotations\n" +
-                "json.rule.field.name=@com.fasterxml.jackson.annotation.JsonProperty#value\n" +
-                "json.rule.field.ignore=@com.fasterxml.jackson.annotation.JsonIgnore#value\n" +
-                "#Support for Gson annotations\n" +
-                "json.rule.field.name=@com.google.gson.annotations.SerializedName#value\n" +
-                "json.rule.field.ignore=!@com.google.gson.annotations.Expose#serialize\n" +
-                "\n" +
-                "#The ObjectId and Date are parsed as strings\n" +
-                "json.rule.convert[org.bson.types.ObjectId]=java.lang.String\n" +
-                "json.rule.convert[java.util.Date]=java.lang.String\n" +
-                "json.rule.convert[java.sql.Timestamp]=java.lang.String\n" +
-                "\n" +
-                "#Support for javax.validation annotations\n" +
-                "param.required=groovy:it.hasAnn(\"javax.validation.constraints.NotBlank\")\n" +
-                "field.required=groovy:it.hasAnn(\"javax.validation.constraints.NotBlank\")\n" +
-                "param.required=groovy:it.hasAnn(\"javax.validation.constraints.NotNull\")\n" +
-                "field.required=groovy:it.hasAnn(\"javax.validation.constraints.NotNull\")\n" +
-                "param.required=groovy:it.hasAnn(\"javax.validation.constraints.NotEmpty\")\n" +
-                "field.required=groovy:it.hasAnn(\"javax.validation.constraints.NotEmpty\")\n" +
-                "#Support spring file\n" +
-                "type.is_file=groovy:it.isExtend(\"org.springframework.web.multipart.MultipartFile\")"
-=======
         const val RECOMMEND_CONFIG = """
             #Get the module from the annotation,group the apis
             module=#module
@@ -98,15 +57,15 @@
             ignore=#ignore
 
             #deprecated info
-            doc.method=groovy:it.hasDoc("deprecated")?("「deprecated」:"+it.doc("deprecated")):null
-            doc.method=groovy:it.hasAnn("java.lang.Deprecated")?"\n「deprecated」":null
-            doc.method=groovy:it.hasAnn("kotlin.Deprecated")?("\n「deprecated」 " + it.ann("kotlin.Deprecated","message")):null
-            doc.method=groovy:it.containingClass().hasDoc("deprecated")?("「deprecated」 "+it.containingClass().doc("deprecated")):null
-            doc.method=groovy:it.containingClass().hasAnn("java.lang.Deprecated")?"\n「deprecated」":null
-            doc.method=groovy:it.containingClass().hasAnn("kotlin.Deprecated")?("\n「deprecated」 " + it.containingClass().ann("kotlin.Deprecated","message")):null
-            doc.field=groovy:it.hasDoc("deprecated")?("「deprecated」 "+it.doc("deprecated")):null
-            doc.field=groovy:it.hasAnn("java.lang.Deprecated")?"\n「deprecated」":null
-            doc.field=groovy:it.hasAnn("kotlin.Deprecated")?("\n「deprecated」 " + it.ann("kotlin.Deprecated","message")):null
+            doc.method=groovy:it.hasDoc("deprecated")?("「已废弃」 "+it.doc("deprecated")):null
+            doc.method=groovy:it.hasAnn("java.lang.Deprecated")?"\n「已废弃」":null
+            doc.method=groovy:it.hasAnn("kotlin.Deprecated")?("\n「已废弃」 " + it.ann("kotlin.Deprecated","message")):null
+            doc.method=groovy:it.containingClass().hasDoc("deprecated")?("「已废弃」 "+it.containingClass().doc("deprecated")):null
+            doc.method=groovy:it.containingClass().hasAnn("java.lang.Deprecated")?"\n「已废弃」":null
+            doc.method=groovy:it.containingClass().hasAnn("kotlin.Deprecated")?("\n「已废弃」 " + it.containingClass().ann("kotlin.Deprecated","message")):null
+            doc.field=groovy:it.hasDoc("deprecated")?("「已废弃」 "+it.doc("deprecated")):null
+            doc.field=groovy:it.hasAnn("java.lang.Deprecated")?"\n「已废弃」":null
+            doc.field=groovy:it.hasAnn("kotlin.Deprecated")?("\n「已废弃」 " + it.ann("kotlin.Deprecated","message")):null
 
             #Additional json parsing rules
             #Support for Jackson annotations
@@ -130,7 +89,6 @@
             field.required=groovy:it.hasAnn("javax.validation.constraints.NotEmpty")
             #Support spring file
             type.is_file=groovy:it.isExtend("org.springframework.web.multipart.MultipartFile")
-        """
->>>>>>> 0e55575c
+"""
     }
 }