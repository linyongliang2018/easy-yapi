package com.itangcent.idea.plugin.config

import com.google.inject.Inject
import com.google.inject.name.Named
import com.itangcent.idea.plugin.settings.SettingBinder
import com.itangcent.intellij.config.ConfigReader
import com.itangcent.intellij.config.MutableConfigReader
import com.itangcent.intellij.extend.guice.PostConstruct
import com.itangcent.intellij.logger.Logger

class RecommendConfigReader : ConfigReader {

    @Inject
    @Named("delegate_config_reader")
    val configReader: ConfigReader? = null

    @Inject(optional = true)
    val settingBinder: SettingBinder? = null

    @Inject
    val logger: Logger? = null

    override fun first(key: String): String? {
        return configReader!!.first(key)
    }

    override fun foreach(keyFilter: (String) -> Boolean, action: (String, String) -> Unit) {
        configReader!!.foreach(keyFilter, action)
    }

    override fun foreach(action: (String, String) -> Unit) {
        configReader!!.foreach(action)
    }

    override fun read(key: String): Collection<String>? {
        return configReader!!.read(key)
    }

    @PostConstruct
    fun init() {
        if (settingBinder?.read()?.useRecommendConfig == true) {
            if (configReader is MutableConfigReader) {
                configReader.loadConfigInfoContent(RECOMMEND_CONFIG)
                logger!!.info("use recommend config")
            } else {
                logger!!.warn("failed to use recommend config")
            }
        }
    }

    companion object {
        const val RECOMMEND_CONFIG = "#Get the module from the annotation,group the apis\n" +
                "module=#module\n" +
                "\n" +
                "#Ignore class/api\n" +
                "ignore=#ignore\n" +
                "\n" +
                "#deprecated info\n" +
<<<<<<< HEAD
                "doc.method=js:it.hasDoc(\"deprecated\")?(\"[已废弃] \"+it.doc(\"deprecated\")):null\n" +
                "doc.method=js:it.hasAnn(\"java.lang.Deprecated\")?\"\\n[已废弃]\":null\n" +
                "doc.method=js:it.containingClass().hasDoc(\"deprecated\")?(\"[已废弃] \"+it.containingClass().doc(\"deprecated\")):null\n" +
                "doc.method=js:it.containingClass().hasAnn(\"java.lang.Deprecated\")?\"\\n[已废弃]\":null\n" +
                "doc.field=js:it.hasDoc(\"deprecated\")?(\"[已废弃] \"+it.doc(\"deprecated\")):null\n" +
                "doc.field=js:it.hasAnn(\"java.lang.Deprecated\")?\"\\n[已废弃]\":null\n" +
=======
                "doc.method=groovy:it.hasDoc(\"deprecated\")?(\"[deprecated]:\"+it.doc(\"deprecated\")):null\n" +
                "doc.method=groovy:it.hasAnn(\"java.lang.Deprecated\")?\"\\n[deprecated]\":null\n" +
                "doc.method=groovy:it.containingClass().hasDoc(\"deprecated\")?(\"[deprecated] \"+it.containingClass().doc(\"deprecated\")):null\n" +
                "doc.method=groovy:it.containingClass().hasAnn(\"java.lang.Deprecated\")?\"\\n[deprecated]\":null\n" +
                "doc.field=groovy:it.hasDoc(\"deprecated\")?(\"[deprecated] \"+it.doc(\"deprecated\")):null\n" +
                "doc.field=groovy:it.hasAnn(\"java.lang.Deprecated\")?\"\\n[deprecated]\":null\n" +
>>>>>>> 3a7b8da0
                "\n" +
                "#Additional json parsing rules\n" +
                "#Support for Jackson annotations\n" +
                "json.rule.field.name=@com.fasterxml.jackson.annotation.JsonProperty#value\n" +
                "json.rule.field.ignore=@com.fasterxml.jackson.annotation.JsonIgnore#value\n" +
                "#Support for Gson annotations\n" +
                "json.rule.field.name=@com.google.gson.annotations.SerializedName#value\n" +
                "json.rule.field.ignore=!@com.google.gson.annotations.Expose#serialize\n" +
                "\n" +
                "#The ObjectId and Date are parsed as strings\n" +
                "json.rule.convert[org.bson.types.ObjectId]=java.lang.String\n" +
                "json.rule.convert[java.util.Date]=java.lang.String" +
                "\n" +
                "#Support for javax.validation annotations\n" +
                "param.required=groovy:it.hasAnn(\"javax.validation.constraints.NotBlank\")\n" +
                "field.required=groovy:it.hasAnn(\"javax.validation.constraints.NotBlank\")\n" +
                "param.required=groovy:it.hasAnn(\"javax.validation.constraints.NotNull\")\n" +
                "field.required=groovy:it.hasAnn(\"javax.validation.constraints.NotNull\")\n" +
                "param.required=groovy:it.hasAnn(\"javax.validation.constraints.NotEmpty\")\n" +
                "field.required=groovy:it.hasAnn(\"javax.validation.constraints.NotEmpty\")\n" +
                "#Support spring file\n" +
                "type.is_file=groovy:it.isExtend(\"org.springframework.web.multipart.MultipartFile\")"
    }
}<|MERGE_RESOLUTION|>--- conflicted
+++ resolved
@@ -56,21 +56,12 @@
                 "ignore=#ignore\n" +
                 "\n" +
                 "#deprecated info\n" +
-<<<<<<< HEAD
-                "doc.method=js:it.hasDoc(\"deprecated\")?(\"[已废弃] \"+it.doc(\"deprecated\")):null\n" +
-                "doc.method=js:it.hasAnn(\"java.lang.Deprecated\")?\"\\n[已废弃]\":null\n" +
-                "doc.method=js:it.containingClass().hasDoc(\"deprecated\")?(\"[已废弃] \"+it.containingClass().doc(\"deprecated\")):null\n" +
-                "doc.method=js:it.containingClass().hasAnn(\"java.lang.Deprecated\")?\"\\n[已废弃]\":null\n" +
-                "doc.field=js:it.hasDoc(\"deprecated\")?(\"[已废弃] \"+it.doc(\"deprecated\")):null\n" +
-                "doc.field=js:it.hasAnn(\"java.lang.Deprecated\")?\"\\n[已废弃]\":null\n" +
-=======
-                "doc.method=groovy:it.hasDoc(\"deprecated\")?(\"[deprecated]:\"+it.doc(\"deprecated\")):null\n" +
-                "doc.method=groovy:it.hasAnn(\"java.lang.Deprecated\")?\"\\n[deprecated]\":null\n" +
-                "doc.method=groovy:it.containingClass().hasDoc(\"deprecated\")?(\"[deprecated] \"+it.containingClass().doc(\"deprecated\")):null\n" +
-                "doc.method=groovy:it.containingClass().hasAnn(\"java.lang.Deprecated\")?\"\\n[deprecated]\":null\n" +
-                "doc.field=groovy:it.hasDoc(\"deprecated\")?(\"[deprecated] \"+it.doc(\"deprecated\")):null\n" +
-                "doc.field=groovy:it.hasAnn(\"java.lang.Deprecated\")?\"\\n[deprecated]\":null\n" +
->>>>>>> 3a7b8da0
+                "doc.method=groovy:it.hasDoc(\"deprecated\")?(\"[已废弃] \"+it.doc(\"deprecated\")):null\n" +
+                "doc.method=groovy:it.hasAnn(\"java.lang.Deprecated\")?\"\\n[已废弃]\":null\n" +
+                "doc.method=groovy:it.containingClass().hasDoc(\"deprecated\")?(\"[已废弃] \"+it.containingClass().doc(\"deprecated\")):null\n" +
+                "doc.method=groovy:it.containingClass().hasAnn(\"java.lang.Deprecated\")?\"\\n[已废弃]\":null\n" +
+                "doc.field=groovy:it.hasDoc(\"deprecated\")?(\"[已废弃] \"+it.doc(\"deprecated\")):null\n" +
+                "doc.field=groovy:it.hasAnn(\"java.lang.Deprecated\")?\"\\n[已废弃]\":null\n" +
                 "\n" +
                 "#Additional json parsing rules\n" +
                 "#Support for Jackson annotations\n" +
