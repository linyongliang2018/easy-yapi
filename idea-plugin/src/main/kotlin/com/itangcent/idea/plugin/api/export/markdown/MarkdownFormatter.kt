--- conflicted
+++ resolved
@@ -170,13 +170,8 @@
         handle("${hN(deep + 1)} REQUEST\n\n")
 
         //path
-<<<<<<< HEAD
-        if (!request.paths.isNullOrEmpty()) {
+        if (request.paths.notNullOrEmpty()) {
             handle("\n**Path Params：**\n\n")
-=======
-        if (request.paths.notNullOrEmpty()) {
-            handle("\n**Path：**\n\n")
->>>>>>> ef3886fd
             handle("| name  |  value   | desc  |\n")
             handle("| ------------ | ------------ | ------------ |\n")
             request.paths!!.forEach {
