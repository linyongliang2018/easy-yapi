--- conflicted
+++ resolved
@@ -119,15 +119,9 @@
                 .with(this.httpTimeOutTextField!!)
                 .eval {
                     try {
-<<<<<<< HEAD
-                        it?.toInt() ?: 20
-                    } catch (e: Exception) {
-                        20
-=======
                         it?.toInt() ?: ConfigurableHttpClientProvider.defaultHttpTimeOut
                     } catch (e: Exception) {
                         ConfigurableHttpClientProvider.defaultHttpTimeOut
->>>>>>> a1b6a335
                     }
                 }
         refresh()
