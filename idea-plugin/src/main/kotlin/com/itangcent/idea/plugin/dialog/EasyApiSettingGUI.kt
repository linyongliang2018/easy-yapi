--- conflicted
+++ resolved
@@ -81,13 +81,11 @@
 
     private var readGetterCheckBox: JCheckBox? = null
 
-<<<<<<< HEAD
     private var yapiServerTextField: JTextField? = null
 
     private var yapiTokenTextArea: JTextArea? = null
-=======
+
     private var formExpandedCheckBox: JCheckBox? = null
->>>>>>> 41220fbf
 
     private var recommendedCheckBox: JCheckBox? = null
 
