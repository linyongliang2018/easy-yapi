<?xml version="1.0" encoding="UTF-8"?>
<form xmlns="http://www.intellij.com/uidesigner/form/" version="1" bind-to-class="com.itangcent.idea.plugin.dialog.EasyApiSettingGUI">
  <grid id="b08f8" binding="rootPanel" layout-manager="GridLayoutManager" row-count="2" column-count="1" same-size-horizontally="false" same-size-vertically="false" hgap="-1" vgap="-1">
    <margin top="0" left="0" bottom="0" right="0"/>
    <constraints>
<<<<<<< HEAD
      <xy x="20" y="20" width="504" height="841"/>
=======
      <xy x="20" y="20" width="504" height="763"/>
>>>>>>> fc27395d
    </constraints>
    <properties/>
    <border type="none"/>
    <children>
      <grid id="6eeba" layout-manager="GridLayoutManager" row-count="1" column-count="2" same-size-horizontally="false" same-size-vertically="false" hgap="-1" vgap="-1">
        <margin top="0" left="0" bottom="0" right="0"/>
        <constraints>
          <grid row="0" column="0" row-span="1" col-span="1" vsize-policy="3" hsize-policy="3" anchor="0" fill="3" indent="0" use-parent-layout="false"/>
        </constraints>
        <properties/>
        <border type="none"/>
        <children>
          <grid id="82307" layout-manager="GridLayoutManager" row-count="1" column-count="2" same-size-horizontally="false" same-size-vertically="false" hgap="-1" vgap="-1">
            <margin top="0" left="0" bottom="0" right="0"/>
            <constraints>
              <grid row="0" column="0" row-span="1" col-span="1" vsize-policy="0" hsize-policy="0" anchor="8" fill="2" indent="0" use-parent-layout="false"/>
            </constraints>
            <properties/>
            <border type="none"/>
            <children>
              <component id="89c64" class="javax.swing.JButton" binding="importButton">
                <constraints>
                  <grid row="0" column="0" row-span="1" col-span="1" vsize-policy="0" hsize-policy="0" anchor="8" fill="2" indent="0" use-parent-layout="false">
                    <preferred-size width="20" height="20"/>
                    <maximum-size width="20" height="20"/>
                  </grid>
                </constraints>
                <properties>
                  <text value="Import"/>
                  <toolTipText value="import settings"/>
                </properties>
              </component>
              <component id="f9861" class="javax.swing.JButton" binding="exportButton">
                <constraints>
                  <grid row="0" column="1" row-span="1" col-span="1" vsize-policy="0" hsize-policy="0" anchor="8" fill="2" indent="0" use-parent-layout="false">
                    <preferred-size width="20" height="20"/>
                    <maximum-size width="20" height="20"/>
                  </grid>
                </constraints>
                <properties>
                  <horizontalTextPosition value="11"/>
                  <text value="Export"/>
                  <toolTipText value="export settings"/>
                </properties>
              </component>
            </children>
          </grid>
        </children>
      </grid>
      <tabbedpane id="9108c">
        <constraints>
          <grid row="1" column="0" row-span="1" col-span="1" vsize-policy="3" hsize-policy="3" anchor="1" fill="1" indent="0" use-parent-layout="false">
            <maximum-size width="-1" height="850"/>
          </grid>
        </constraints>
        <properties/>
        <border type="none"/>
        <children>
          <grid id="91b3d" layout-manager="GridLayoutManager" row-count="1" column-count="1" same-size-horizontally="false" same-size-vertically="false" hgap="-1" vgap="-1">
            <margin top="0" left="0" bottom="0" right="0"/>
            <constraints>
              <tabbedpane title="General"/>
            </constraints>
            <properties/>
            <border type="none"/>
            <children>
              <grid id="27dc6" binding="generalPanel" layout-manager="GridLayoutManager" row-count="10" column-count="1" same-size-horizontally="false" same-size-vertically="false" hgap="-1" vgap="-1">
                <margin top="0" left="0" bottom="0" right="0"/>
                <constraints>
                  <grid row="0" column="0" row-span="1" col-span="1" vsize-policy="3" hsize-policy="3" anchor="1" fill="1" indent="0" use-parent-layout="false">
                    <maximum-size width="-1" height="750"/>
                  </grid>
                </constraints>
                <properties/>
                <border type="none"/>
                <children>
                  <grid id="59732" layout-manager="GridLayoutManager" row-count="1" column-count="1" same-size-horizontally="false" same-size-vertically="false" hgap="-1" vgap="-1">
                    <margin top="0" left="0" bottom="0" right="0"/>
                    <constraints>
                      <grid row="0" column="0" row-span="1" col-span="1" vsize-policy="3" hsize-policy="3" anchor="1" fill="1" indent="0" use-parent-layout="false">
                        <maximum-size width="-1" height="70"/>
                      </grid>
                    </constraints>
                    <properties/>
                    <border type="none" title="Common"/>
                    <children>
                      <grid id="4b407" layout-manager="GridLayoutManager" row-count="1" column-count="2" same-size-horizontally="false" same-size-vertically="false" hgap="-1" vgap="-1">
                        <margin top="0" left="0" bottom="0" right="0"/>
                        <constraints>
                          <grid row="0" column="0" row-span="1" col-span="1" vsize-policy="0" hsize-policy="0" anchor="8" fill="2" indent="0" use-parent-layout="false"/>
                        </constraints>
                        <properties/>
                        <border type="none"/>
                        <children>
                          <component id="1316a" class="javax.swing.JLabel">
                            <constraints>
                              <grid row="0" column="0" row-span="1" col-span="1" vsize-policy="0" hsize-policy="0" anchor="8" fill="0" indent="0" use-parent-layout="false">
                                <minimum-size width="70" height="-1"/>
                                <preferred-size width="70" height="-1"/>
                                <maximum-size width="70" height="-1"/>
                              </grid>
                            </constraints>
                            <properties>
                              <text value="log:"/>
                            </properties>
                          </component>
                          <component id="aed61" class="javax.swing.JComboBox" binding="logLevelComboBox">
                            <constraints>
                              <grid row="0" column="1" row-span="1" col-span="1" vsize-policy="0" hsize-policy="0" anchor="8" fill="0" indent="0" use-parent-layout="false">
                                <minimum-size width="100" height="-1"/>
                                <preferred-size width="100" height="-1"/>
                                <maximum-size width="100" height="-1"/>
                              </grid>
                            </constraints>
                            <properties/>
                          </component>
                        </children>
                      </grid>
                    </children>
                  </grid>
                  <grid id="22d8e" layout-manager="GridLayoutManager" row-count="1" column-count="1" same-size-horizontally="false" same-size-vertically="false" hgap="-1" vgap="-1">
                    <margin top="0" left="0" bottom="0" right="0"/>
                    <constraints>
                      <grid row="1" column="0" row-span="1" col-span="1" vsize-policy="3" hsize-policy="3" anchor="1" fill="1" indent="0" use-parent-layout="false">
                        <maximum-size width="-1" height="60"/>
                      </grid>
                    </constraints>
                    <properties/>
                    <border type="none" title="Support"/>
                    <children>
                      <grid id="c427a" layout-manager="GridLayoutManager" row-count="1" column-count="2" same-size-horizontally="false" same-size-vertically="false" hgap="-1" vgap="-1">
                        <margin top="0" left="0" bottom="0" right="0"/>
                        <constraints>
                          <grid row="0" column="0" row-span="1" col-span="1" vsize-policy="3" hsize-policy="3" anchor="0" fill="3" indent="0" use-parent-layout="false"/>
                        </constraints>
                        <properties/>
                        <border type="none"/>
                        <children>
                          <component id="ddd1a" class="javax.swing.JCheckBox" binding="methodDocEnableCheckBox">
                            <constraints>
                              <grid row="0" column="0" row-span="1" col-span="1" vsize-policy="0" hsize-policy="3" anchor="8" fill="0" indent="0" use-parent-layout="false"/>
                            </constraints>
                            <properties>
                              <text value="methodDoc"/>
                              <toolTipText value="enable export method doc(rpc)"/>
                            </properties>
                          </component>
                          <hspacer id="9a46a">
                            <constraints>
                              <grid row="0" column="1" row-span="1" col-span="1" vsize-policy="1" hsize-policy="6" anchor="0" fill="1" indent="0" use-parent-layout="false"/>
                            </constraints>
                          </hspacer>
                        </children>
                      </grid>
                    </children>
                  </grid>
                  <grid id="8aa49" layout-manager="GridLayoutManager" row-count="1" column-count="1" same-size-horizontally="false" same-size-vertically="false" hgap="-1" vgap="-1">
                    <margin top="0" left="0" bottom="0" right="0"/>
                    <constraints>
                      <grid row="2" column="0" row-span="1" col-span="1" vsize-policy="3" hsize-policy="3" anchor="1" fill="1" indent="0" use-parent-layout="false">
                        <maximum-size width="-1" height="60"/>
                      </grid>
                    </constraints>
                    <properties/>
                    <border type="none" title="ApiDashBoard"/>
                    <children>
                      <grid id="f2aee" layout-manager="GridLayoutManager" row-count="1" column-count="2" same-size-horizontally="false" same-size-vertically="false" hgap="-1" vgap="-1">
                        <margin top="0" left="0" bottom="0" right="0"/>
                        <constraints>
                          <grid row="0" column="0" row-span="1" col-span="1" vsize-policy="3" hsize-policy="3" anchor="0" fill="3" indent="0" use-parent-layout="false"/>
                        </constraints>
                        <properties/>
                        <border type="none"/>
                        <children>
                          <component id="1cce0" class="javax.swing.JCheckBox" binding="pullNewestDataBeforeCheckBox" default-binding="true">
                            <constraints>
                              <grid row="0" column="0" row-span="1" col-span="1" vsize-policy="0" hsize-policy="3" anchor="8" fill="0" indent="0" use-parent-layout="false"/>
                            </constraints>
                            <properties>
                              <text value="pull newest data before upload"/>
                            </properties>
                          </component>
                        </children>
                      </grid>
                    </children>
                  </grid>
                  <grid id="5c34a" layout-manager="GridLayoutManager" row-count="2" column-count="2" same-size-horizontally="false" same-size-vertically="false" hgap="-1" vgap="-1">
                    <margin top="0" left="0" bottom="0" right="0"/>
                    <constraints>
                      <grid row="3" column="0" row-span="1" col-span="1" vsize-policy="3" hsize-policy="3" anchor="1" fill="1" indent="0" use-parent-layout="false">
                        <preferred-size width="-1" height="80"/>
                      </grid>
                    </constraints>
                    <properties/>
                    <border type="none" title="Postman"/>
                    <children>
                      <grid id="5bddb" layout-manager="GridLayoutManager" row-count="1" column-count="2" same-size-horizontally="false" same-size-vertically="false" hgap="-1" vgap="-1">
                        <margin top="0" left="0" bottom="0" right="0"/>
                        <constraints>
<<<<<<< HEAD
                          <grid row="0" column="1" row-span="1" col-span="1" vsize-policy="7" hsize-policy="7" anchor="0" fill="3" indent="0" use-parent-layout="false">
                            <preferred-size width="-1" height="80"/>
                            <maximum-size width="-1" height="120"/>
=======
                          <grid row="0" column="0" row-span="1" col-span="2" vsize-policy="3" hsize-policy="3" anchor="0" fill="3" indent="0" use-parent-layout="false">
                            <preferred-size width="-1" height="100"/>
>>>>>>> fc27395d
                          </grid>
                        </constraints>
                        <properties/>
                        <border type="none"/>
                        <children>
                          <component id="58498" class="javax.swing.JLabel">
                            <constraints>
                              <grid row="0" column="0" row-span="1" col-span="1" vsize-policy="0" hsize-policy="0" anchor="9" fill="0" indent="0" use-parent-layout="false">
                                <preferred-size width="70" height="-1"/>
                              </grid>
                            </constraints>
                            <properties>
                              <labelFor value="cf516"/>
                              <text value="token:"/>
                            </properties>
                          </component>
                          <scrollpane id="eaa35">
                            <constraints>
                              <grid row="0" column="1" row-span="1" col-span="1" vsize-policy="7" hsize-policy="7" anchor="0" fill="3" indent="0" use-parent-layout="false">
                                <preferred-size width="-1" height="80"/>
                              </grid>
                            </constraints>
                            <properties/>
                            <border type="none"/>
                            <children>
                              <component id="cf516" class="javax.swing.JTextArea" binding="postmanTokenTextArea">
                                <constraints/>
                                <properties>
                                  <lineWrap value="true"/>
                                  <toolTipText value="privateToken of Postman"/>
                                </properties>
                              </component>
                            </children>
                          </scrollpane>
                        </children>
                      </grid>
                      <grid id="a8379" layout-manager="GridLayoutManager" row-count="1" column-count="2" same-size-horizontally="false" same-size-vertically="false" hgap="-1" vgap="-1">
                        <margin top="0" left="0" bottom="0" right="0"/>
                        <constraints>
                          <grid row="1" column="0" row-span="1" col-span="1" vsize-policy="3" hsize-policy="3" anchor="0" fill="3" indent="0" use-parent-layout="false"/>
                        </constraints>
                        <properties/>
                        <border type="none"/>
                        <children>
                          <grid id="494cf" layout-manager="GridLayoutManager" row-count="1" column-count="1" same-size-horizontally="false" same-size-vertically="false" hgap="-1" vgap="-1">
                            <margin top="0" left="0" bottom="0" right="0"/>
                            <constraints>
                              <grid row="0" column="0" row-span="1" col-span="1" vsize-policy="3" hsize-policy="3" anchor="0" fill="3" indent="0" use-parent-layout="false"/>
                            </constraints>
                            <properties/>
                            <border type="none"/>
                            <children>
                              <component id="1fa7" class="javax.swing.JCheckBox" binding="wrapCollectionCheckBox">
                                <constraints>
                                  <grid row="0" column="0" row-span="1" col-span="1" vsize-policy="0" hsize-policy="3" anchor="8" fill="0" indent="0" use-parent-layout="false"/>
                                </constraints>
                                <properties>
                                  <text value="wrap collection"/>
                                  <toolTipText value="always wrap a collection"/>
                                </properties>
                              </component>
                            </children>
                          </grid>
                          <grid id="73b89" layout-manager="GridLayoutManager" row-count="1" column-count="1" same-size-horizontally="false" same-size-vertically="false" hgap="-1" vgap="-1">
                            <margin top="0" left="0" bottom="0" right="0"/>
                            <constraints>
                              <grid row="0" column="1" row-span="1" col-span="1" vsize-policy="3" hsize-policy="3" anchor="0" fill="3" indent="0" use-parent-layout="false"/>
                            </constraints>
                            <properties/>
                            <border type="none"/>
                            <children>
                              <component id="faeb9" class="javax.swing.JCheckBox" binding="autoMergeScriptCheckBox">
                                <constraints>
                                  <grid row="0" column="0" row-span="1" col-span="1" vsize-policy="0" hsize-policy="3" anchor="8" fill="0" indent="0" use-parent-layout="false"/>
                                </constraints>
                                <properties>
                                  <text value="auto merge script"/>
                                  <toolTipText value="automatically merges script"/>
                                </properties>
                              </component>
                            </children>
                          </grid>
                        </children>
                      </grid>
                    </children>
                  </grid>
                  <grid id="5f37" layout-manager="GridLayoutManager" row-count="4" column-count="1" same-size-horizontally="false" same-size-vertically="false" hgap="-1" vgap="-1">
                    <margin top="0" left="0" bottom="0" right="0"/>
                    <constraints>
                      <grid row="4" column="0" row-span="1" col-span="1" vsize-policy="3" hsize-policy="3" anchor="1" fill="1" indent="0" use-parent-layout="false">
                        <preferred-size width="-1" height="110"/>
                      </grid>
                    </constraints>
                    <properties/>
                    <border type="none" title="Yapi"/>
                    <children>
                      <grid id="6f6e7" layout-manager="GridLayoutManager" row-count="1" column-count="3" same-size-horizontally="false" same-size-vertically="false" hgap="-1" vgap="-1">
                        <margin top="0" left="0" bottom="0" right="0"/>
                        <constraints>
                          <grid row="0" column="0" row-span="1" col-span="1" vsize-policy="3" hsize-policy="3" anchor="1" fill="1" indent="0" use-parent-layout="false">
                            <preferred-size width="-1" height="30"/>
                          </grid>
                        </constraints>
                        <properties/>
                        <border type="none"/>
                        <children>
                          <component id="4daad" class="javax.swing.JLabel">
                            <constraints>
                              <grid row="0" column="0" row-span="1" col-span="1" vsize-policy="0" hsize-policy="0" anchor="9" fill="0" indent="0" use-parent-layout="false">
                                <preferred-size width="70" height="-1"/>
                              </grid>
                            </constraints>
                            <properties>
                              <text value="server:"/>
                            </properties>
                          </component>
                          <component id="3d31e" class="javax.swing.JTextField" binding="yapiServerTextField">
                            <constraints>
                              <grid row="0" column="1" row-span="1" col-span="1" vsize-policy="0" hsize-policy="2" anchor="8" fill="0" indent="0" use-parent-layout="false">
                                <preferred-size width="200" height="-1"/>
                                <maximum-size width="350" height="-1"/>
                              </grid>
                            </constraints>
                            <properties>
                              <toolTipText value="host of yapi server"/>
                            </properties>
                          </component>
                        </children>
                      </grid>
                      <grid id="a8c4d" layout-manager="GridLayoutManager" row-count="1" column-count="3" same-size-horizontally="false" same-size-vertically="false" hgap="-1" vgap="-1">
                        <margin top="0" left="0" bottom="0" right="0"/>
                        <constraints>
                          <grid row="1" column="0" row-span="1" col-span="1" vsize-policy="3" hsize-policy="3" anchor="1" fill="1" indent="0" use-parent-layout="false">
                            <preferred-size width="-1" height="80"/>
                          </grid>
                        </constraints>
                        <properties/>
                        <border type="none"/>
                        <children>
                          <component id="d9f25" class="javax.swing.JLabel">
                            <constraints>
                              <grid row="0" column="0" row-span="1" col-span="1" vsize-policy="0" hsize-policy="0" anchor="9" fill="0" indent="0" use-parent-layout="false">
                                <preferred-size width="70" height="-1"/>
                              </grid>
                            </constraints>
                            <properties>
                              <text value="tokens:"/>
                            </properties>
                          </component>
                          <scrollpane id="2524b">
                            <constraints>
                              <grid row="0" column="1" row-span="1" col-span="1" vsize-policy="7" hsize-policy="7" anchor="0" fill="3" indent="0" use-parent-layout="false">
                                <minimum-size width="-1" height="100"/>
                                <preferred-size width="-1" height="130"/>
                              </grid>
                            </constraints>
                            <properties/>
                            <border type="none"/>
                            <children>
                              <component id="aaa3e" class="javax.swing.JTextArea" binding="yapiTokenTextArea">
                                <constraints/>
                                <properties>
                                  <toolTipText value="name:token"/>
                                </properties>
                              </component>
                            </children>
                          </scrollpane>
                        </children>
                      </grid>
                      <grid id="af904" layout-manager="GridLayoutManager" row-count="1" column-count="2" same-size-horizontally="false" same-size-vertically="false" hgap="-1" vgap="-1">
                        <margin top="0" left="0" bottom="0" right="0"/>
                        <constraints>
                          <grid row="2" column="0" row-span="1" col-span="1" vsize-policy="3" hsize-policy="3" anchor="1" fill="1" indent="0" use-parent-layout="false"/>
                        </constraints>
                        <properties/>
                        <border type="none"/>
                        <children>
                          <component id="99b1b" class="javax.swing.JCheckBox" binding="enableUrlTemplatingCheckBox">
                            <constraints>
                              <grid row="0" column="0" row-span="1" col-span="1" vsize-policy="0" hsize-policy="3" anchor="8" fill="0" indent="0" use-parent-layout="false"/>
                            </constraints>
                            <properties>
                              <text value="enableUrlTemplating"/>
                              <toolTipText value="append `RequestMapping#params` to path"/>
                            </properties>
                          </component>
                          <component id="40766" class="javax.swing.JCheckBox" binding="switchNoticeCheckBox">
                            <constraints>
                              <grid row="0" column="1" row-span="1" col-span="1" vsize-policy="0" hsize-policy="3" anchor="8" fill="0" indent="0" use-parent-layout="false"/>
                            </constraints>
                            <properties>
                              <text value="switch notice"/>
                              <toolTipText value="send notice email while update api."/>
                            </properties>
                          </component>
                        </children>
                      </grid>
                    </children>
                  </grid>
                  <grid id="a7de6" layout-manager="GridLayoutManager" row-count="1" column-count="2" same-size-horizontally="false" same-size-vertically="false" hgap="-1" vgap="-1">
                    <margin top="0" left="0" bottom="0" right="0"/>
                    <constraints>
                      <grid row="5" column="0" row-span="1" col-span="1" vsize-policy="3" hsize-policy="3" anchor="1" fill="1" indent="0" use-parent-layout="false">
                        <maximum-size width="-1" height="60"/>
                      </grid>
                    </constraints>
                    <properties/>
                    <border type="none" title="Markdown"/>
                    <children>
                      <grid id="b034b" layout-manager="GridLayoutManager" row-count="1" column-count="1" same-size-horizontally="false" same-size-vertically="false" hgap="-1" vgap="-1">
                        <margin top="0" left="0" bottom="0" right="0"/>
                        <constraints>
                          <grid row="0" column="0" row-span="1" col-span="1" vsize-policy="3" hsize-policy="3" anchor="0" fill="3" indent="0" use-parent-layout="false"/>
                        </constraints>
                        <properties/>
                        <border type="none"/>
                        <children>
                          <component id="f9301" class="javax.swing.JCheckBox" binding="outputDemoCheckBox">
                            <constraints>
                              <grid row="0" column="0" row-span="1" col-span="1" vsize-policy="0" hsize-policy="3" anchor="8" fill="0" indent="0" use-parent-layout="false"/>
                            </constraints>
                            <properties>
                              <text value="outputDemo"/>
                            </properties>
                          </component>
                        </children>
                      </grid>
                      <grid id="2d3b9" layout-manager="GridLayoutManager" row-count="1" column-count="2" same-size-horizontally="false" same-size-vertically="false" hgap="-1" vgap="-1">
                        <margin top="0" left="0" bottom="0" right="0"/>
                        <constraints>
                          <grid row="0" column="1" row-span="1" col-span="1" vsize-policy="3" hsize-policy="3" anchor="0" fill="3" indent="0" use-parent-layout="false"/>
                        </constraints>
                        <properties/>
                        <border type="none"/>
                        <children>
                          <component id="331b3" class="javax.swing.JLabel">
                            <constraints>
                              <grid row="0" column="0" row-span="1" col-span="1" vsize-policy="0" hsize-policy="0" anchor="8" fill="0" indent="0" use-parent-layout="false"/>
                            </constraints>
                            <properties>
                              <text value="charset:"/>
                            </properties>
                          </component>
                          <component id="f9571" class="javax.swing.JComboBox" binding="outputCharsetComboBox">
                            <constraints>
                              <grid row="0" column="1" row-span="1" col-span="1" vsize-policy="0" hsize-policy="2" anchor="8" fill="0" indent="0" use-parent-layout="false">
                                <minimum-size width="80" height="-1"/>
                                <preferred-size width="130" height="-1"/>
                                <maximum-size width="200" height="-1"/>
                              </grid>
                            </constraints>
                            <properties/>
                          </component>
                        </children>
                      </grid>
                    </children>
                  </grid>
                  <grid id="6d629" layout-manager="GridLayoutManager" row-count="3" column-count="2" same-size-horizontally="false" same-size-vertically="false" hgap="-1" vgap="-1">
                    <margin top="0" left="0" bottom="0" right="0"/>
                    <constraints>
                      <grid row="6" column="0" row-span="1" col-span="1" vsize-policy="3" hsize-policy="3" anchor="1" fill="1" indent="0" use-parent-layout="false">
                        <maximum-size width="-1" height="110"/>
                      </grid>
                    </constraints>
                    <properties/>
                    <border type="none" title="Cache"/>
                    <children>
                      <grid id="8a019" layout-manager="GridLayoutManager" row-count="1" column-count="3" same-size-horizontally="false" same-size-vertically="false" hgap="-1" vgap="-1">
                        <margin top="0" left="0" bottom="0" right="0"/>
                        <constraints>
                          <grid row="0" column="0" row-span="1" col-span="1" vsize-policy="0" hsize-policy="0" anchor="8" fill="2" indent="0" use-parent-layout="false"/>
                        </constraints>
                        <properties/>
                        <border type="none"/>
                        <children>
                          <component id="cb5a6" class="javax.swing.JLabel">
                            <constraints>
                              <grid row="0" column="0" row-span="1" col-span="1" vsize-policy="0" hsize-policy="0" anchor="8" fill="0" indent="0" use-parent-layout="false">
                                <minimum-size width="70" height="-1"/>
                                <preferred-size width="70" height="-1"/>
                                <maximum-size width="70" height="-1"/>
                              </grid>
                            </constraints>
                            <properties>
                              <text value="global:"/>
                            </properties>
                          </component>
                          <component id="62cf1" class="javax.swing.JLabel" binding="globalCacheSizeLabel">
                            <constraints>
                              <grid row="0" column="1" row-span="1" col-span="1" vsize-policy="0" hsize-policy="0" anchor="8" fill="0" indent="0" use-parent-layout="false">
                                <minimum-size width="100" height="-1"/>
                                <preferred-size width="100" height="-1"/>
                                <maximum-size width="100" height="-1"/>
                              </grid>
                            </constraints>
                            <properties>
                              <text value="0B"/>
                            </properties>
                          </component>
                          <component id="7896f" class="javax.swing.JButton" binding="clearGlobalCacheButton">
                            <constraints>
                              <grid row="0" column="2" row-span="1" col-span="1" vsize-policy="0" hsize-policy="0" anchor="8" fill="0" indent="0" use-parent-layout="false">
                                <minimum-size width="60" height="-1"/>
                                <preferred-size width="60" height="-1"/>
                                <maximum-size width="60" height="-1"/>
                              </grid>
                            </constraints>
                            <properties>
                              <text value="clear"/>
                            </properties>
                          </component>
                        </children>
                      </grid>
                      <grid id="8038e" binding="projectCachePanel" layout-manager="GridLayoutManager" row-count="1" column-count="3" same-size-horizontally="false" same-size-vertically="false" hgap="-1" vgap="-1">
                        <margin top="0" left="0" bottom="0" right="0"/>
                        <constraints>
                          <grid row="1" column="0" row-span="1" col-span="1" vsize-policy="0" hsize-policy="0" anchor="8" fill="2" indent="0" use-parent-layout="false"/>
                        </constraints>
                        <properties/>
                        <border type="none"/>
                        <children>
                          <component id="7a1be" class="javax.swing.JLabel">
                            <constraints>
                              <grid row="0" column="0" row-span="1" col-span="1" vsize-policy="0" hsize-policy="0" anchor="0" fill="0" indent="0" use-parent-layout="false">
                                <minimum-size width="70" height="-1"/>
                                <preferred-size width="70" height="-1"/>
                                <maximum-size width="70" height="-1"/>
                              </grid>
                            </constraints>
                            <properties>
                              <text value="project:"/>
                            </properties>
                          </component>
                          <component id="eafc7" class="javax.swing.JLabel" binding="projectCacheSizeLabel">
                            <constraints>
                              <grid row="0" column="1" row-span="1" col-span="1" vsize-policy="0" hsize-policy="0" anchor="8" fill="0" indent="0" use-parent-layout="false">
                                <minimum-size width="100" height="-1"/>
                                <preferred-size width="100" height="-1"/>
                                <maximum-size width="100" height="-1"/>
                              </grid>
                            </constraints>
                            <properties>
                              <text value="0B"/>
                            </properties>
                          </component>
                          <component id="7f03e" class="javax.swing.JButton" binding="clearProjectCacheButton">
                            <constraints>
                              <grid row="0" column="2" row-span="1" col-span="1" vsize-policy="0" hsize-policy="0" anchor="8" fill="0" indent="0" use-parent-layout="false">
                                <minimum-size width="60" height="-1"/>
                                <preferred-size width="60" height="-1"/>
                                <maximum-size width="60" height="-1"/>
                              </grid>
                            </constraints>
                            <properties>
                              <text value="clear"/>
                            </properties>
                          </component>
                        </children>
                      </grid>
                    </children>
                  </grid>
                  <grid id="20c5d" layout-manager="GridLayoutManager" row-count="3" column-count="4" same-size-horizontally="false" same-size-vertically="false" hgap="-1" vgap="-1">
                    <margin top="0" left="0" bottom="0" right="0"/>
                    <constraints>
                      <grid row="7" column="0" row-span="1" col-span="1" vsize-policy="3" hsize-policy="3" anchor="1" fill="1" indent="0" use-parent-layout="false">
                        <maximum-size width="-1" height="110"/>
                      </grid>
                    </constraints>
                    <properties/>
                    <border type="none" title="Intelligent"/>
                    <children>
                      <grid id="78ec2" layout-manager="GridLayoutManager" row-count="1" column-count="1" same-size-horizontally="false" same-size-vertically="false" hgap="-1" vgap="-1">
                        <margin top="0" left="0" bottom="0" right="0"/>
                        <constraints>
                          <grid row="0" column="0" row-span="1" col-span="1" vsize-policy="3" hsize-policy="3" anchor="0" fill="3" indent="0" use-parent-layout="false"/>
                        </constraints>
                        <properties/>
                        <border type="none"/>
                        <children>
                          <component id="855ca" class="javax.swing.JCheckBox" binding="inferEnableCheckBox">
                            <constraints>
                              <grid row="0" column="0" row-span="1" col-span="1" vsize-policy="0" hsize-policy="3" anchor="8" fill="0" indent="0" use-parent-layout="false"/>
                            </constraints>
                            <properties>
                              <text value="inferEnable"/>
                              <toolTipText value="try infer return generic type of api method"/>
                            </properties>
                          </component>
                        </children>
                      </grid>
                      <grid id="985c5" layout-manager="GridLayoutManager" row-count="1" column-count="2" same-size-horizontally="false" same-size-vertically="false" hgap="-1" vgap="-1">
                        <margin top="0" left="0" bottom="0" right="0"/>
                        <constraints>
                          <grid row="0" column="1" row-span="1" col-span="2" vsize-policy="3" hsize-policy="3" anchor="0" fill="3" indent="0" use-parent-layout="false"/>
                        </constraints>
                        <properties/>
                        <border type="none"/>
                        <children>
                          <component id="120e6" class="javax.swing.JLabel">
                            <constraints>
                              <grid row="0" column="0" row-span="1" col-span="1" vsize-policy="0" hsize-policy="0" anchor="8" fill="0" indent="0" use-parent-layout="false"/>
                            </constraints>
                            <properties>
                              <text value="maxDeep:"/>
                            </properties>
                          </component>
                          <component id="9bab4" class="javax.swing.JTextField" binding="maxDeepTextField">
                            <constraints>
                              <grid row="0" column="1" row-span="1" col-span="1" vsize-policy="0" hsize-policy="0" anchor="8" fill="1" indent="0" use-parent-layout="false">
                                <minimum-size width="50" height="-1"/>
                                <preferred-size width="50" height="-1"/>
                                <maximum-size width="50" height="-1"/>
                              </grid>
                            </constraints>
                            <properties>
                              <doubleBuffered value="true"/>
                              <toolTipText value="the max deep to infer return generic type of api method"/>
                            </properties>
                          </component>
                        </children>
                      </grid>
                      <grid id="e976a" layout-manager="GridLayoutManager" row-count="1" column-count="1" same-size-horizontally="false" same-size-vertically="false" hgap="-1" vgap="-1">
                        <margin top="0" left="0" bottom="0" right="0"/>
                        <constraints>
                          <grid row="1" column="0" row-span="1" col-span="1" vsize-policy="3" hsize-policy="3" anchor="0" fill="3" indent="0" use-parent-layout="false"/>
                        </constraints>
                        <properties>
                          <toolTipText value="read java getter method without field as json property"/>
                        </properties>
                        <border type="none"/>
                        <children>
                          <component id="1eb05" class="javax.swing.JCheckBox" binding="readGetterCheckBox">
                            <constraints>
                              <grid row="0" column="0" row-span="1" col-span="1" vsize-policy="0" hsize-policy="3" anchor="8" fill="0" indent="0" use-parent-layout="false"/>
                            </constraints>
                            <properties>
                              <text value="getter as field"/>
                            </properties>
                          </component>
                        </children>
                      </grid>
                      <grid id="b0422" layout-manager="GridLayoutManager" row-count="1" column-count="3" same-size-horizontally="false" same-size-vertically="false" hgap="-1" vgap="-1">
                        <margin top="0" left="0" bottom="0" right="0"/>
                        <constraints>
                          <grid row="1" column="1" row-span="1" col-span="1" vsize-policy="3" hsize-policy="3" anchor="0" fill="3" indent="0" use-parent-layout="false"/>
                        </constraints>
                        <properties/>
                        <border type="none"/>
                        <children>
                          <component id="90260" class="javax.swing.JCheckBox" binding="recommendedCheckBox">
                            <constraints>
                              <grid row="0" column="0" row-span="1" col-span="1" vsize-policy="0" hsize-policy="3" anchor="8" fill="0" indent="0" use-parent-layout="false"/>
                            </constraints>
                            <properties>
                              <text value="use recommend config"/>
                            </properties>
                          </component>
                        </children>
                      </grid>
                      <grid id="b5fb8" layout-manager="GridLayoutManager" row-count="1" column-count="1" same-size-horizontally="false" same-size-vertically="false" hgap="-1" vgap="-1">
                        <margin top="0" left="0" bottom="0" right="0"/>
                        <constraints>
                          <grid row="2" column="0" row-span="1" col-span="1" vsize-policy="3" hsize-policy="3" anchor="0" fill="3" indent="0" use-parent-layout="false"/>
                        </constraints>
                        <properties/>
                        <border type="none"/>
                        <children>
                          <component id="5dd8d" class="javax.swing.JCheckBox" binding="formExpandedCheckBox">
                            <constraints>
                              <grid row="0" column="0" row-span="1" col-span="1" vsize-policy="0" hsize-policy="3" anchor="8" fill="0" indent="0" use-parent-layout="false"/>
                            </constraints>
                            <properties>
                              <text value="expanded form"/>
                              <toolTipText value="support form key a.b.c"/>
                            </properties>
                          </component>
                        </children>
                      </grid>
                    </children>
                  </grid>
                  <grid id="1841c" layout-manager="GridLayoutManager" row-count="1" column-count="1" same-size-horizontally="false" same-size-vertically="false" hgap="-1" vgap="-1">
                    <margin top="0" left="0" bottom="0" right="0"/>
                    <constraints>
                      <grid row="8" column="0" row-span="1" col-span="1" vsize-policy="3" hsize-policy="3" anchor="1" fill="1" indent="0" use-parent-layout="false">
                        <maximum-size width="-1" height="60"/>
                      </grid>
                    </constraints>
                    <properties/>
                    <border type="none" title="Http"/>
                    <children>
                      <grid id="eb6fe" layout-manager="GridLayoutManager" row-count="1" column-count="3" same-size-horizontally="false" same-size-vertically="false" hgap="-1" vgap="-1">
                        <margin top="0" left="0" bottom="0" right="0"/>
                        <constraints>
                          <grid row="0" column="0" row-span="1" col-span="1" vsize-policy="3" hsize-policy="3" anchor="0" fill="3" indent="0" use-parent-layout="false"/>
                        </constraints>
                        <properties/>
                        <border type="none"/>
                        <children>
                          <component id="32b3a" class="javax.swing.JLabel">
                            <constraints>
                              <grid row="0" column="0" row-span="1" col-span="1" vsize-policy="0" hsize-policy="0" anchor="8" fill="0" indent="0" use-parent-layout="false">
                                <minimum-size width="70" height="-1"/>
                                <preferred-size width="70" height="-1"/>
                                <maximum-size width="70" height="-1"/>
                              </grid>
                            </constraints>
                            <properties>
                              <text value="timeOut(s):"/>
                            </properties>
                          </component>
                          <component id="6e088" class="javax.swing.JTextField" binding="httpTimeOutTextField">
                            <constraints>
                              <grid row="0" column="1" row-span="1" col-span="1" vsize-policy="0" hsize-policy="6" anchor="8" fill="1" indent="0" use-parent-layout="false">
                                <minimum-size width="50" height="-1"/>
                                <preferred-size width="50" height="-1"/>
                                <maximum-size width="50" height="-1"/>
                              </grid>
                            </constraints>
                            <properties/>
                          </component>
                        </children>
                      </grid>
                    </children>
                  </grid>
                </children>
              </grid>
            </children>
          </grid>
          <grid id="f5568" layout-manager="GridLayoutManager" row-count="2" column-count="1" same-size-horizontally="false" same-size-vertically="false" hgap="-1" vgap="-1">
            <margin top="0" left="0" bottom="0" right="0"/>
            <constraints>
              <tabbedpane title="Recommend"/>
            </constraints>
            <properties/>
            <border type="none"/>
            <children>
              <grid id="ec7c3" layout-manager="GridLayoutManager" row-count="2" column-count="1" same-size-horizontally="false" same-size-vertically="false" hgap="-1" vgap="-1">
                <margin top="0" left="0" bottom="0" right="0"/>
                <constraints>
                  <grid row="0" column="0" row-span="2" col-span="1" vsize-policy="3" hsize-policy="3" anchor="1" fill="1" indent="0" use-parent-layout="false">
                    <maximum-size width="-1" height="800"/>
                  </grid>
                </constraints>
                <properties/>
                <border type="none"/>
                <children>
                  <grid id="8315f" layout-manager="GridLayoutManager" row-count="1" column-count="1" same-size-horizontally="false" same-size-vertically="false" hgap="-1" vgap="-1">
                    <margin top="0" left="0" bottom="0" right="0"/>
                    <constraints>
                      <grid row="0" column="0" row-span="1" col-span="1" vsize-policy="3" hsize-policy="3" anchor="1" fill="1" indent="0" use-parent-layout="false"/>
                    </constraints>
                    <properties/>
                    <border type="none"/>
                    <children>
                      <grid id="39554" layout-manager="GridLayoutManager" row-count="1" column-count="1" same-size-horizontally="false" same-size-vertically="false" hgap="-1" vgap="-1">
                        <margin top="0" left="0" bottom="0" right="0"/>
                        <constraints>
                          <grid row="0" column="0" row-span="1" col-span="1" vsize-policy="0" hsize-policy="0" anchor="1" fill="1" indent="0" use-parent-layout="false">
                            <minimum-size width="-1" height="300"/>
                            <maximum-size width="-1" height="400"/>
                          </grid>
                        </constraints>
                        <properties/>
                        <border type="none" title="select config"/>
                        <children>
                          <scrollpane id="78111">
                            <constraints>
                              <grid row="0" column="0" row-span="1" col-span="1" vsize-policy="7" hsize-policy="7" anchor="0" fill="3" indent="0" use-parent-layout="false"/>
                            </constraints>
                            <properties/>
                            <border type="none"/>
                            <children>
                              <component id="39bed" class="com.intellij.ui.CheckBoxList" binding="recommendConfigList">
                                <constraints/>
                                <properties/>
                              </component>
                            </children>
                          </scrollpane>
                        </children>
                      </grid>
                    </children>
                  </grid>
                  <grid id="872aa" layout-manager="GridLayoutManager" row-count="1" column-count="1" same-size-horizontally="false" same-size-vertically="false" hgap="-1" vgap="-1">
                    <margin top="0" left="0" bottom="0" right="0"/>
                    <constraints>
                      <grid row="1" column="0" row-span="1" col-span="1" vsize-policy="3" hsize-policy="3" anchor="1" fill="1" indent="0" use-parent-layout="false">
                        <maximum-size width="-1" height="400"/>
                      </grid>
                    </constraints>
                    <properties/>
                    <border type="none"/>
                    <children>
                      <grid id="4c5d6" layout-manager="GridLayoutManager" row-count="1" column-count="1" same-size-horizontally="false" same-size-vertically="false" hgap="-1" vgap="-1">
                        <margin top="0" left="0" bottom="0" right="0"/>
                        <constraints>
                          <grid row="0" column="0" row-span="1" col-span="1" vsize-policy="0" hsize-policy="0" anchor="1" fill="1" indent="0" use-parent-layout="false">
                            <minimum-size width="-1" height="300"/>
                            <maximum-size width="-1" height="400"/>
                          </grid>
                        </constraints>
                        <properties/>
                        <border type="none" title="preview"/>
                        <children>
                          <scrollpane id="c745a">
                            <constraints>
                              <grid row="0" column="0" row-span="1" col-span="1" vsize-policy="7" hsize-policy="7" anchor="0" fill="3" indent="0" use-parent-layout="false">
                                <maximum-size width="-1" height="400"/>
                              </grid>
                            </constraints>
                            <properties/>
                            <border type="none"/>
                            <children>
                              <component id="89881" class="javax.swing.JTextArea" binding="previewTextArea">
                                <constraints/>
                                <properties>
                                  <editable value="false"/>
                                  <lineWrap value="true"/>
                                </properties>
                              </component>
                            </children>
                          </scrollpane>
                        </children>
                      </grid>
                    </children>
                  </grid>
                </children>
              </grid>
            </children>
          </grid>
        </children>
      </tabbedpane>
    </children>
  </grid>
</form><|MERGE_RESOLUTION|>--- conflicted
+++ resolved
@@ -3,11 +3,7 @@
   <grid id="b08f8" binding="rootPanel" layout-manager="GridLayoutManager" row-count="2" column-count="1" same-size-horizontally="false" same-size-vertically="false" hgap="-1" vgap="-1">
     <margin top="0" left="0" bottom="0" right="0"/>
     <constraints>
-<<<<<<< HEAD
-      <xy x="20" y="20" width="504" height="841"/>
-=======
       <xy x="20" y="20" width="504" height="763"/>
->>>>>>> fc27395d
     </constraints>
     <properties/>
     <border type="none"/>
@@ -207,14 +203,8 @@
                       <grid id="5bddb" layout-manager="GridLayoutManager" row-count="1" column-count="2" same-size-horizontally="false" same-size-vertically="false" hgap="-1" vgap="-1">
                         <margin top="0" left="0" bottom="0" right="0"/>
                         <constraints>
-<<<<<<< HEAD
-                          <grid row="0" column="1" row-span="1" col-span="1" vsize-policy="7" hsize-policy="7" anchor="0" fill="3" indent="0" use-parent-layout="false">
-                            <preferred-size width="-1" height="80"/>
-                            <maximum-size width="-1" height="120"/>
-=======
                           <grid row="0" column="0" row-span="1" col-span="2" vsize-policy="3" hsize-policy="3" anchor="0" fill="3" indent="0" use-parent-layout="false">
                             <preferred-size width="-1" height="100"/>
->>>>>>> fc27395d
                           </grid>
                         </constraints>
                         <properties/>
