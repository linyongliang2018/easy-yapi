--- conflicted
+++ resolved
@@ -3,11 +3,7 @@
   <grid id="b08f8" binding="rootPanel" layout-manager="GridLayoutManager" row-count="2" column-count="1" same-size-horizontally="false" same-size-vertically="false" hgap="-1" vgap="-1">
     <margin top="0" left="0" bottom="0" right="0"/>
     <constraints>
-<<<<<<< HEAD
       <xy x="20" y="20" width="504" height="725"/>
-=======
-      <xy x="20" y="20" width="504" height="731"/>
->>>>>>> e5799f3b
     </constraints>
     <properties/>
     <border type="none"/>
