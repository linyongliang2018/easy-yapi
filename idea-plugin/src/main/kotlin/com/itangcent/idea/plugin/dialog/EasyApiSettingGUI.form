--- conflicted
+++ resolved
@@ -1,13 +1,9 @@
 <?xml version="1.0" encoding="UTF-8"?>
 <form xmlns="http://www.intellij.com/uidesigner/form/" version="1" bind-to-class="com.itangcent.idea.plugin.dialog.EasyApiSettingGUI">
-  <grid id="27dc6" binding="rootPanel" layout-manager="GridLayoutManager" row-count="6" column-count="1" same-size-horizontally="false" same-size-vertically="false" hgap="-1" vgap="-1">
+  <grid id="27dc6" binding="rootPanel" layout-manager="GridLayoutManager" row-count="8" column-count="1" same-size-horizontally="false" same-size-vertically="false" hgap="-1" vgap="-1">
     <margin top="0" left="0" bottom="0" right="0"/>
     <constraints>
-<<<<<<< HEAD
-      <xy x="20" y="20" width="500" height="588"/>
-=======
-      <xy x="20" y="20" width="500" height="509"/>
->>>>>>> 14c15312
+      <xy x="20" y="20" width="500" height="592"/>
     </constraints>
     <properties/>
     <border type="none"/>
@@ -40,14 +36,6 @@
           </grid>
         </children>
       </grid>
-<<<<<<< HEAD
-=======
-      <vspacer id="7d402">
-        <constraints>
-          <grid row="5" column="0" row-span="1" col-span="1" vsize-policy="6" hsize-policy="1" anchor="0" fill="2" indent="0" use-parent-layout="false"/>
-        </constraints>
-      </vspacer>
->>>>>>> 14c15312
       <grid id="5c34a" layout-manager="GridLayoutManager" row-count="1" column-count="2" same-size-horizontally="false" same-size-vertically="false" hgap="-1" vgap="-1">
         <margin top="0" left="0" bottom="0" right="0"/>
         <constraints>
@@ -336,7 +324,7 @@
       <grid id="1841c" layout-manager="GridLayoutManager" row-count="1" column-count="1" same-size-horizontally="false" same-size-vertically="false" hgap="-1" vgap="-1">
         <margin top="0" left="0" bottom="0" right="0"/>
         <constraints>
-          <grid row="4" column="0" row-span="1" col-span="1" vsize-policy="3" hsize-policy="3" anchor="0" fill="3" indent="0" use-parent-layout="false"/>
+          <grid row="5" column="0" row-span="1" col-span="1" vsize-policy="3" hsize-policy="3" anchor="0" fill="3" indent="0" use-parent-layout="false"/>
         </constraints>
         <properties/>
         <border type="none" title="http"/>
