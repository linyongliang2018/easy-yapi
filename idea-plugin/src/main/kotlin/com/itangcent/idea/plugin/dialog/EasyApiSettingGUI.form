--- conflicted
+++ resolved
@@ -82,8 +82,6 @@
               </hspacer>
             </children>
           </grid>
-<<<<<<< HEAD
-=======
         </children>
       </grid>
       <grid id="8aa49" layout-manager="GridLayoutManager" row-count="1" column-count="1" same-size-horizontally="false" same-size-vertically="false" hgap="-1" vgap="-1">
@@ -112,7 +110,6 @@
               </component>
             </children>
           </grid>
->>>>>>> d041cda5
         </children>
       </grid>
       <grid id="5c34a" layout-manager="GridLayoutManager" row-count="1" column-count="2" same-size-horizontally="false" same-size-vertically="false" hgap="-1" vgap="-1">
