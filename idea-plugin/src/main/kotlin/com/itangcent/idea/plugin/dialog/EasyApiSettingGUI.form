--- conflicted
+++ resolved
@@ -143,7 +143,6 @@
           </component>
         </children>
       </grid>
-<<<<<<< HEAD
       <grid id="5f37" layout-manager="GridLayoutManager" row-count="3" column-count="1" same-size-horizontally="false" same-size-vertically="false" hgap="-1" vgap="-1">
         <margin top="0" left="0" bottom="0" right="0"/>
         <constraints>
@@ -217,9 +216,6 @@
         </children>
       </grid>
       <grid id="6d629" layout-manager="GridLayoutManager" row-count="4" column-count="2" same-size-horizontally="false" same-size-vertically="false" hgap="-1" vgap="-1">
-=======
-      <grid id="a7de6" layout-manager="GridLayoutManager" row-count="1" column-count="2" same-size-horizontally="false" same-size-vertically="false" hgap="-1" vgap="-1">
->>>>>>> 8109d92c
         <margin top="0" left="0" bottom="0" right="0"/>
         <constraints>
           <grid row="4" column="0" row-span="1" col-span="1" vsize-policy="3" hsize-policy="3" anchor="0" fill="3" indent="0" use-parent-layout="false"/>
