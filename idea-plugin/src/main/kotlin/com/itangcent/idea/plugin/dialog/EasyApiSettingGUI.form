<?xml version="1.0" encoding="UTF-8"?>
<form xmlns="http://www.intellij.com/uidesigner/form/" version="1" bind-to-class="com.itangcent.idea.plugin.dialog.EasyApiSettingGUI">
  <grid id="b08f8" binding="rootPanel" layout-manager="GridLayoutManager" row-count="1" column-count="1" same-size-horizontally="false" same-size-vertically="false" hgap="-1" vgap="-1">
    <margin top="0" left="0" bottom="0" right="0"/>
    <constraints>
      <xy x="20" y="20" width="504" height="649"/>
    </constraints>
    <properties/>
    <border type="none"/>
    <children>
<<<<<<< HEAD
      <grid id="8aa49" layout-manager="GridLayoutManager" row-count="1" column-count="1" same-size-horizontally="false" same-size-vertically="false" hgap="-1" vgap="-1">
        <margin top="0" left="0" bottom="0" right="0"/>
=======
      <tabbedpane id="9108c">
>>>>>>> 83dfac32
        <constraints>
          <grid row="0" column="0" row-span="1" col-span="1" vsize-policy="3" hsize-policy="3" anchor="1" fill="1" indent="0" use-parent-layout="false">
            <maximum-size width="-1" height="850"/>
          </grid>
        </constraints>
        <properties/>
        <border type="none"/>
        <children>
          <grid id="91b3d" layout-manager="GridLayoutManager" row-count="1" column-count="1" same-size-horizontally="false" same-size-vertically="false" hgap="-1" vgap="-1">
            <margin top="0" left="0" bottom="0" right="0"/>
            <constraints>
              <tabbedpane title="General"/>
            </constraints>
            <properties/>
            <border type="none"/>
            <children>
              <grid id="27dc6" binding="generalPanel" layout-manager="GridLayoutManager" row-count="9" column-count="1" same-size-horizontally="false" same-size-vertically="false" hgap="-1" vgap="-1">
                <margin top="0" left="0" bottom="0" right="0"/>
                <constraints>
                  <grid row="0" column="0" row-span="1" col-span="1" vsize-policy="3" hsize-policy="3" anchor="1" fill="1" indent="0" use-parent-layout="false">
                    <maximum-size width="-1" height="650"/>
                  </grid>
                </constraints>
                <properties/>
<<<<<<< HEAD
              </component>
            </children>
          </grid>
        </children>
      </grid>
      <grid id="22d8e" layout-manager="GridLayoutManager" row-count="1" column-count="1" same-size-horizontally="false" same-size-vertically="false" hgap="-1" vgap="-1">
        <margin top="0" left="0" bottom="0" right="0"/>
        <constraints>
          <grid row="1" column="0" row-span="1" col-span="1" vsize-policy="3" hsize-policy="3" anchor="0" fill="3" indent="0" use-parent-layout="false"/>
        </constraints>
        <properties/>
        <border type="none" title="Support"/>
        <children>
          <grid id="c427a" layout-manager="GridLayoutManager" row-count="1" column-count="2" same-size-horizontally="false" same-size-vertically="false" hgap="-1" vgap="-1">
            <margin top="0" left="0" bottom="0" right="0"/>
            <constraints>
              <grid row="0" column="0" row-span="1" col-span="1" vsize-policy="3" hsize-policy="3" anchor="0" fill="3" indent="0" use-parent-layout="false"/>
            </constraints>
            <properties/>
            <border type="none"/>
            <children>
              <component id="ddd1a" class="javax.swing.JCheckBox" binding="methodDocEnableCheckBox">
                <constraints>
                  <grid row="0" column="0" row-span="1" col-span="1" vsize-policy="0" hsize-policy="3" anchor="8" fill="0" indent="0" use-parent-layout="false"/>
                </constraints>
                <properties>
                  <text value="methodDoc"/>
                  <toolTipText value="enable export method doc(rpc)"/>
                </properties>
              </component>
              <hspacer id="9a46a">
                <constraints>
                  <grid row="0" column="1" row-span="1" col-span="1" vsize-policy="1" hsize-policy="6" anchor="0" fill="1" indent="0" use-parent-layout="false"/>
                </constraints>
              </hspacer>
            </children>
          </grid>
        </children>
      </grid>
      <grid id="8aa49" layout-manager="GridLayoutManager" row-count="1" column-count="1" same-size-horizontally="false" same-size-vertically="false" hgap="-1" vgap="-1">
        <margin top="0" left="0" bottom="0" right="0"/>
        <constraints>
          <grid row="2" column="0" row-span="1" col-span="1" vsize-policy="3" hsize-policy="3" anchor="0" fill="1" indent="0" use-parent-layout="false"/>
        </constraints>
        <properties/>
        <border type="none" title="ApiDashBoard"/>
        <children>
          <grid id="f2aee" layout-manager="GridLayoutManager" row-count="1" column-count="2" same-size-horizontally="false" same-size-vertically="false" hgap="-1" vgap="-1">
            <margin top="0" left="0" bottom="0" right="0"/>
            <constraints>
              <grid row="0" column="0" row-span="1" col-span="1" vsize-policy="3" hsize-policy="3" anchor="0" fill="3" indent="0" use-parent-layout="false"/>
            </constraints>
            <properties/>
            <border type="none"/>
            <children>
              <component id="1cce0" class="javax.swing.JCheckBox" binding="pullNewestDataBeforeCheckBox" default-binding="true">
                <constraints>
                  <grid row="0" column="0" row-span="1" col-span="1" vsize-policy="0" hsize-policy="3" anchor="8" fill="0" indent="0" use-parent-layout="false"/>
                </constraints>
                <properties>
                  <text value="pull newest data before upload"/>
                </properties>
              </component>
            </children>
          </grid>
        </children>
      </grid>
      <grid id="5c34a" layout-manager="GridLayoutManager" row-count="1" column-count="2" same-size-horizontally="false" same-size-vertically="false" hgap="-1" vgap="-1">
        <margin top="0" left="0" bottom="0" right="0"/>
        <constraints>
          <grid row="3" column="0" row-span="1" col-span="1" vsize-policy="3" hsize-policy="3" anchor="0" fill="3" indent="0" use-parent-layout="false"/>
        </constraints>
        <properties/>
        <border type="none" title="Postman"/>
        <children>
          <component id="cf516" class="javax.swing.JTextArea" binding="postmanTokenTextArea">
            <constraints>
              <grid row="0" column="1" row-span="1" col-span="1" vsize-policy="6" hsize-policy="6" anchor="0" fill="3" indent="0" use-parent-layout="false">
                <preferred-size width="150" height="50"/>
              </grid>
            </constraints>
            <properties>
              <toolTipText value="privateToken of Postman"/>
            </properties>
          </component>
          <component id="58498" class="javax.swing.JLabel">
            <constraints>
              <grid row="0" column="0" row-span="1" col-span="1" vsize-policy="0" hsize-policy="0" anchor="9" fill="0" indent="0" use-parent-layout="false">
                <preferred-size width="70" height="-1"/>
              </grid>
            </constraints>
            <properties>
              <labelFor value="cf516"/>
              <text value="token:"/>
            </properties>
          </component>
        </children>
      </grid>
      <grid id="5f37" layout-manager="GridLayoutManager" row-count="3" column-count="1" same-size-horizontally="false" same-size-vertically="false" hgap="-1" vgap="-1">
        <margin top="0" left="0" bottom="0" right="0"/>
        <constraints>
          <grid row="4" column="0" row-span="1" col-span="1" vsize-policy="3" hsize-policy="3" anchor="0" fill="3" indent="0" use-parent-layout="false"/>
        </constraints>
        <properties/>
        <border type="none" title="yapi"/>
        <children>
          <grid id="6f6e7" layout-manager="GridLayoutManager" row-count="1" column-count="3" same-size-horizontally="false" same-size-vertically="false" hgap="-1" vgap="-1">
            <margin top="0" left="0" bottom="0" right="0"/>
            <constraints>
              <grid row="0" column="0" row-span="1" col-span="1" vsize-policy="3" hsize-policy="3" anchor="0" fill="3" indent="0" use-parent-layout="false">
                <preferred-size width="70" height="-1"/>
              </grid>
            </constraints>
            <properties/>
            <border type="none"/>
            <children>
              <component id="4daad" class="javax.swing.JLabel">
                <constraints>
                  <grid row="0" column="0" row-span="1" col-span="1" vsize-policy="0" hsize-policy="0" anchor="8" fill="0" indent="0" use-parent-layout="false">
                    <preferred-size width="70" height="-1"/>
                  </grid>
                </constraints>
                <properties>
                  <text value="server:"/>
                </properties>
              </component>
              <component id="3d31e" class="javax.swing.JTextField" binding="yapiServerTextField">
                <constraints>
                  <grid row="0" column="1" row-span="1" col-span="1" vsize-policy="0" hsize-policy="6" anchor="8" fill="1" indent="0" use-parent-layout="false">
                    <preferred-size width="150" height="-1"/>
                  </grid>
                </constraints>
                <properties>
                  <toolTipText value="host of yapi server"/>
                </properties>
              </component>
            </children>
          </grid>
          <grid id="a8c4d" layout-manager="GridLayoutManager" row-count="1" column-count="3" same-size-horizontally="false" same-size-vertically="false" hgap="-1" vgap="-1">
            <margin top="0" left="0" bottom="0" right="0"/>
            <constraints>
              <grid row="1" column="0" row-span="1" col-span="1" vsize-policy="3" hsize-policy="3" anchor="0" fill="3" indent="0" use-parent-layout="false"/>
            </constraints>
            <properties/>
            <border type="none"/>
            <children>
              <component id="d9f25" class="javax.swing.JLabel">
                <constraints>
                  <grid row="0" column="0" row-span="1" col-span="1" vsize-policy="0" hsize-policy="0" anchor="8" fill="0" indent="0" use-parent-layout="false">
                    <preferred-size width="70" height="-1"/>
                  </grid>
                </constraints>
                <properties>
                  <text value="tokens:"/>
                </properties>
              </component>
              <component id="aaa3e" class="javax.swing.JTextArea" binding="yapiTokenTextArea">
                <constraints>
                  <grid row="0" column="1" row-span="1" col-span="1" vsize-policy="6" hsize-policy="6" anchor="0" fill="3" indent="0" use-parent-layout="false">
                    <preferred-size width="150" height="50"/>
                  </grid>
                </constraints>
                <properties>
                  <toolTipText value="name:token"/>
                </properties>
              </component>
            </children>
          </grid>
        </children>
      </grid>
      <grid id="6d629" layout-manager="GridLayoutManager" row-count="4" column-count="2" same-size-horizontally="false" same-size-vertically="false" hgap="-1" vgap="-1">
        <margin top="0" left="0" bottom="0" right="0"/>
        <constraints>
          <grid row="4" column="0" row-span="1" col-span="1" vsize-policy="3" hsize-policy="3" anchor="0" fill="3" indent="0" use-parent-layout="false"/>
        </constraints>
        <properties/>
        <border type="none" title="Markdown"/>
        <children>
          <component id="f9301" class="javax.swing.JCheckBox" binding="outputDemoCheckBox">
            <constraints>
              <grid row="0" column="0" row-span="1" col-span="1" vsize-policy="0" hsize-policy="3" anchor="8" fill="0" indent="0" use-parent-layout="false"/>
            </constraints>
            <properties>
              <text value="outputDemo"/>
            </properties>
          </component>
          <hspacer id="cf0ae">
            <constraints>
              <grid row="0" column="1" row-span="1" col-span="1" vsize-policy="1" hsize-policy="6" anchor="0" fill="1" indent="0" use-parent-layout="false"/>
            </constraints>
          </hspacer>
        </children>
      </grid>
      <grid id="6d629" layout-manager="GridLayoutManager" row-count="3" column-count="2" same-size-horizontally="false" same-size-vertically="false" hgap="-1" vgap="-1">
        <margin top="0" left="0" bottom="0" right="0"/>
        <constraints>
          <grid row="5" column="0" row-span="1" col-span="1" vsize-policy="3" hsize-policy="3" anchor="0" fill="3" indent="0" use-parent-layout="false"/>
        </constraints>
        <properties/>
        <border type="none" title="Cache"/>
        <children>
          <grid id="8a019" layout-manager="GridLayoutManager" row-count="1" column-count="3" same-size-horizontally="false" same-size-vertically="false" hgap="-1" vgap="-1">
            <margin top="0" left="0" bottom="0" right="0"/>
            <constraints>
              <grid row="0" column="0" row-span="1" col-span="1" vsize-policy="0" hsize-policy="0" anchor="8" fill="2" indent="0" use-parent-layout="false"/>
            </constraints>
            <properties/>
            <border type="none"/>
            <children>
              <component id="cb5a6" class="javax.swing.JLabel">
                <constraints>
                  <grid row="0" column="0" row-span="1" col-span="1" vsize-policy="0" hsize-policy="0" anchor="8" fill="0" indent="0" use-parent-layout="false">
                    <minimum-size width="70" height="-1"/>
                    <preferred-size width="70" height="-1"/>
                    <maximum-size width="70" height="-1"/>
=======
                <border type="none"/>
                <children>
                  <grid id="59732" layout-manager="GridLayoutManager" row-count="1" column-count="1" same-size-horizontally="false" same-size-vertically="false" hgap="-1" vgap="-1">
                    <margin top="0" left="0" bottom="0" right="0"/>
                    <constraints>
                      <grid row="0" column="0" row-span="1" col-span="1" vsize-policy="3" hsize-policy="3" anchor="1" fill="1" indent="0" use-parent-layout="false">
                        <maximum-size width="-1" height="70"/>
                      </grid>
                    </constraints>
                    <properties/>
                    <border type="none" title="Common"/>
                    <children>
                      <grid id="4b407" layout-manager="GridLayoutManager" row-count="1" column-count="2" same-size-horizontally="false" same-size-vertically="false" hgap="-1" vgap="-1">
                        <margin top="0" left="0" bottom="0" right="0"/>
                        <constraints>
                          <grid row="0" column="0" row-span="1" col-span="1" vsize-policy="0" hsize-policy="0" anchor="8" fill="2" indent="0" use-parent-layout="false"/>
                        </constraints>
                        <properties/>
                        <border type="none"/>
                        <children>
                          <component id="1316a" class="javax.swing.JLabel">
                            <constraints>
                              <grid row="0" column="0" row-span="1" col-span="1" vsize-policy="0" hsize-policy="0" anchor="8" fill="0" indent="0" use-parent-layout="false">
                                <minimum-size width="70" height="-1"/>
                                <preferred-size width="70" height="-1"/>
                                <maximum-size width="70" height="-1"/>
                              </grid>
                            </constraints>
                            <properties>
                              <text value="log:"/>
                            </properties>
                          </component>
                          <component id="aed61" class="javax.swing.JComboBox" binding="logLevelComboBox">
                            <constraints>
                              <grid row="0" column="1" row-span="1" col-span="1" vsize-policy="0" hsize-policy="0" anchor="8" fill="0" indent="0" use-parent-layout="false">
                                <minimum-size width="100" height="-1"/>
                                <preferred-size width="100" height="-1"/>
                                <maximum-size width="100" height="-1"/>
                              </grid>
                            </constraints>
                            <properties/>
                          </component>
                        </children>
                      </grid>
                    </children>
>>>>>>> 83dfac32
                  </grid>
                  <grid id="22d8e" layout-manager="GridLayoutManager" row-count="1" column-count="1" same-size-horizontally="false" same-size-vertically="false" hgap="-1" vgap="-1">
                    <margin top="0" left="0" bottom="0" right="0"/>
                    <constraints>
                      <grid row="1" column="0" row-span="1" col-span="1" vsize-policy="3" hsize-policy="3" anchor="1" fill="1" indent="0" use-parent-layout="false">
                        <maximum-size width="-1" height="60"/>
                      </grid>
                    </constraints>
                    <properties/>
                    <border type="none" title="Support"/>
                    <children>
                      <grid id="c427a" layout-manager="GridLayoutManager" row-count="1" column-count="2" same-size-horizontally="false" same-size-vertically="false" hgap="-1" vgap="-1">
                        <margin top="0" left="0" bottom="0" right="0"/>
                        <constraints>
                          <grid row="0" column="0" row-span="1" col-span="1" vsize-policy="3" hsize-policy="3" anchor="0" fill="3" indent="0" use-parent-layout="false"/>
                        </constraints>
                        <properties/>
                        <border type="none"/>
                        <children>
                          <component id="ddd1a" class="javax.swing.JCheckBox" binding="methodDocEnableCheckBox">
                            <constraints>
                              <grid row="0" column="0" row-span="1" col-span="1" vsize-policy="0" hsize-policy="3" anchor="8" fill="0" indent="0" use-parent-layout="false"/>
                            </constraints>
                            <properties>
                              <text value="methodDoc"/>
                              <toolTipText value="enable export method doc(rpc)"/>
                            </properties>
                          </component>
                          <hspacer id="9a46a">
                            <constraints>
                              <grid row="0" column="1" row-span="1" col-span="1" vsize-policy="1" hsize-policy="6" anchor="0" fill="1" indent="0" use-parent-layout="false"/>
                            </constraints>
                          </hspacer>
                        </children>
                      </grid>
                    </children>
                  </grid>
                  <grid id="8aa49" layout-manager="GridLayoutManager" row-count="1" column-count="1" same-size-horizontally="false" same-size-vertically="false" hgap="-1" vgap="-1">
                    <margin top="0" left="0" bottom="0" right="0"/>
                    <constraints>
                      <grid row="2" column="0" row-span="1" col-span="1" vsize-policy="3" hsize-policy="3" anchor="1" fill="1" indent="0" use-parent-layout="false">
                        <maximum-size width="-1" height="60"/>
                      </grid>
                    </constraints>
                    <properties/>
                    <border type="none" title="ApiDashBoard"/>
                    <children>
                      <grid id="f2aee" layout-manager="GridLayoutManager" row-count="1" column-count="2" same-size-horizontally="false" same-size-vertically="false" hgap="-1" vgap="-1">
                        <margin top="0" left="0" bottom="0" right="0"/>
                        <constraints>
                          <grid row="0" column="0" row-span="1" col-span="1" vsize-policy="3" hsize-policy="3" anchor="0" fill="3" indent="0" use-parent-layout="false"/>
                        </constraints>
                        <properties/>
                        <border type="none"/>
                        <children>
                          <component id="1cce0" class="javax.swing.JCheckBox" binding="pullNewestDataBeforeCheckBox" default-binding="true">
                            <constraints>
                              <grid row="0" column="0" row-span="1" col-span="1" vsize-policy="0" hsize-policy="3" anchor="8" fill="0" indent="0" use-parent-layout="false"/>
                            </constraints>
                            <properties>
                              <text value="pull newest data before upload"/>
                            </properties>
                          </component>
                        </children>
                      </grid>
                    </children>
                  </grid>
                  <grid id="5c34a" layout-manager="GridLayoutManager" row-count="1" column-count="2" same-size-horizontally="false" same-size-vertically="false" hgap="-1" vgap="-1">
                    <margin top="0" left="0" bottom="0" right="0"/>
                    <constraints>
                      <grid row="3" column="0" row-span="1" col-span="1" vsize-policy="3" hsize-policy="3" anchor="1" fill="1" indent="0" use-parent-layout="false"/>
                    </constraints>
                    <properties/>
                    <border type="none" title="Postman"/>
                    <children>
                      <component id="58498" class="javax.swing.JLabel">
                        <constraints>
                          <grid row="0" column="0" row-span="1" col-span="1" vsize-policy="0" hsize-policy="0" anchor="9" fill="0" indent="0" use-parent-layout="false">
                            <preferred-size width="70" height="-1"/>
                          </grid>
                        </constraints>
                        <properties>
                          <labelFor value="cf516"/>
                          <text value="token:"/>
                        </properties>
                      </component>
                      <scrollpane id="eaa35">
                        <constraints>
                          <grid row="0" column="1" row-span="1" col-span="1" vsize-policy="7" hsize-policy="7" anchor="0" fill="3" indent="0" use-parent-layout="false">
                            <preferred-size width="-1" height="80"/>
                          </grid>
                        </constraints>
                        <properties/>
                        <border type="none"/>
                        <children>
                          <component id="cf516" class="javax.swing.JTextArea" binding="postmanTokenTextArea">
                            <constraints/>
                            <properties>
                              <lineWrap value="true"/>
                              <toolTipText value="privateToken of Postman"/>
                            </properties>
                          </component>
                        </children>
                      </scrollpane>
                    </children>
                  </grid>
                  <grid id="a7de6" layout-manager="GridLayoutManager" row-count="1" column-count="2" same-size-horizontally="false" same-size-vertically="false" hgap="-1" vgap="-1">
                    <margin top="0" left="0" bottom="0" right="0"/>
                    <constraints>
                      <grid row="4" column="0" row-span="1" col-span="1" vsize-policy="3" hsize-policy="3" anchor="1" fill="1" indent="0" use-parent-layout="false">
                        <maximum-size width="-1" height="60"/>
                      </grid>
                    </constraints>
                    <properties/>
                    <border type="none" title="Markdown"/>
                    <children>
                      <component id="f9301" class="javax.swing.JCheckBox" binding="outputDemoCheckBox">
                        <constraints>
                          <grid row="0" column="0" row-span="1" col-span="1" vsize-policy="0" hsize-policy="3" anchor="8" fill="0" indent="0" use-parent-layout="false"/>
                        </constraints>
                        <properties>
                          <text value="outputDemo"/>
                        </properties>
                      </component>
                      <hspacer id="cf0ae">
                        <constraints>
                          <grid row="0" column="1" row-span="1" col-span="1" vsize-policy="1" hsize-policy="6" anchor="0" fill="1" indent="0" use-parent-layout="false"/>
                        </constraints>
                      </hspacer>
                    </children>
                  </grid>
                  <grid id="6d629" layout-manager="GridLayoutManager" row-count="3" column-count="2" same-size-horizontally="false" same-size-vertically="false" hgap="-1" vgap="-1">
                    <margin top="0" left="0" bottom="0" right="0"/>
                    <constraints>
                      <grid row="5" column="0" row-span="1" col-span="1" vsize-policy="3" hsize-policy="3" anchor="1" fill="1" indent="0" use-parent-layout="false">
                        <maximum-size width="-1" height="110"/>
                      </grid>
                    </constraints>
                    <properties/>
                    <border type="none" title="Cache"/>
                    <children>
                      <grid id="8a019" layout-manager="GridLayoutManager" row-count="1" column-count="3" same-size-horizontally="false" same-size-vertically="false" hgap="-1" vgap="-1">
                        <margin top="0" left="0" bottom="0" right="0"/>
                        <constraints>
                          <grid row="0" column="0" row-span="1" col-span="1" vsize-policy="0" hsize-policy="0" anchor="8" fill="2" indent="0" use-parent-layout="false"/>
                        </constraints>
                        <properties/>
                        <border type="none"/>
                        <children>
                          <component id="cb5a6" class="javax.swing.JLabel">
                            <constraints>
                              <grid row="0" column="0" row-span="1" col-span="1" vsize-policy="0" hsize-policy="0" anchor="8" fill="0" indent="0" use-parent-layout="false">
                                <minimum-size width="70" height="-1"/>
                                <preferred-size width="70" height="-1"/>
                                <maximum-size width="70" height="-1"/>
                              </grid>
                            </constraints>
                            <properties>
                              <text value="global:"/>
                            </properties>
                          </component>
                          <component id="62cf1" class="javax.swing.JLabel" binding="globalCacheSizeLabel">
                            <constraints>
                              <grid row="0" column="1" row-span="1" col-span="1" vsize-policy="0" hsize-policy="0" anchor="8" fill="0" indent="0" use-parent-layout="false">
                                <minimum-size width="100" height="-1"/>
                                <preferred-size width="100" height="-1"/>
                                <maximum-size width="100" height="-1"/>
                              </grid>
                            </constraints>
                            <properties>
                              <text value="0B"/>
                            </properties>
                          </component>
                          <component id="7896f" class="javax.swing.JButton" binding="clearGlobalCacheButton">
                            <constraints>
                              <grid row="0" column="2" row-span="1" col-span="1" vsize-policy="0" hsize-policy="0" anchor="8" fill="0" indent="0" use-parent-layout="false">
                                <minimum-size width="60" height="-1"/>
                                <preferred-size width="60" height="-1"/>
                                <maximum-size width="60" height="-1"/>
                              </grid>
                            </constraints>
                            <properties>
                              <text value="clear"/>
                            </properties>
                          </component>
                        </children>
                      </grid>
                      <grid id="8038e" binding="projectCachePanel" layout-manager="GridLayoutManager" row-count="1" column-count="3" same-size-horizontally="false" same-size-vertically="false" hgap="-1" vgap="-1">
                        <margin top="0" left="0" bottom="0" right="0"/>
                        <constraints>
                          <grid row="1" column="0" row-span="1" col-span="1" vsize-policy="0" hsize-policy="0" anchor="8" fill="2" indent="0" use-parent-layout="false"/>
                        </constraints>
                        <properties/>
                        <border type="none"/>
                        <children>
                          <component id="7a1be" class="javax.swing.JLabel">
                            <constraints>
                              <grid row="0" column="0" row-span="1" col-span="1" vsize-policy="0" hsize-policy="0" anchor="0" fill="0" indent="0" use-parent-layout="false">
                                <minimum-size width="70" height="-1"/>
                                <preferred-size width="70" height="-1"/>
                                <maximum-size width="70" height="-1"/>
                              </grid>
                            </constraints>
                            <properties>
                              <text value="project:"/>
                            </properties>
                          </component>
                          <component id="eafc7" class="javax.swing.JLabel" binding="projectCacheSizeLabel">
                            <constraints>
                              <grid row="0" column="1" row-span="1" col-span="1" vsize-policy="0" hsize-policy="0" anchor="8" fill="0" indent="0" use-parent-layout="false">
                                <minimum-size width="100" height="-1"/>
                                <preferred-size width="100" height="-1"/>
                                <maximum-size width="100" height="-1"/>
                              </grid>
                            </constraints>
                            <properties>
                              <text value="0B"/>
                            </properties>
                          </component>
                          <component id="7f03e" class="javax.swing.JButton" binding="clearProjectCacheButton">
                            <constraints>
                              <grid row="0" column="2" row-span="1" col-span="1" vsize-policy="0" hsize-policy="0" anchor="8" fill="0" indent="0" use-parent-layout="false">
                                <minimum-size width="60" height="-1"/>
                                <preferred-size width="60" height="-1"/>
                                <maximum-size width="60" height="-1"/>
                              </grid>
                            </constraints>
                            <properties>
                              <text value="clear"/>
                            </properties>
                          </component>
                        </children>
                      </grid>
                    </children>
                  </grid>
                  <grid id="20c5d" layout-manager="GridLayoutManager" row-count="2" column-count="4" same-size-horizontally="false" same-size-vertically="false" hgap="-1" vgap="-1">
                    <margin top="0" left="0" bottom="0" right="0"/>
                    <constraints>
                      <grid row="6" column="0" row-span="1" col-span="1" vsize-policy="3" hsize-policy="3" anchor="1" fill="1" indent="0" use-parent-layout="false">
                        <maximum-size width="-1" height="110"/>
                      </grid>
                    </constraints>
                    <properties/>
                    <border type="none" title="intelligent"/>
                    <children>
                      <grid id="78ec2" layout-manager="GridLayoutManager" row-count="1" column-count="1" same-size-horizontally="false" same-size-vertically="false" hgap="-1" vgap="-1">
                        <margin top="0" left="0" bottom="0" right="0"/>
                        <constraints>
                          <grid row="0" column="0" row-span="1" col-span="1" vsize-policy="3" hsize-policy="3" anchor="0" fill="3" indent="0" use-parent-layout="false"/>
                        </constraints>
                        <properties/>
                        <border type="none"/>
                        <children>
                          <component id="855ca" class="javax.swing.JCheckBox" binding="inferEnableCheckBox">
                            <constraints>
                              <grid row="0" column="0" row-span="1" col-span="1" vsize-policy="0" hsize-policy="3" anchor="8" fill="0" indent="0" use-parent-layout="false"/>
                            </constraints>
                            <properties>
                              <text value="inferEnable"/>
                              <toolTipText value="try infer return generic type of api method"/>
                            </properties>
                          </component>
                        </children>
                      </grid>
                      <grid id="985c5" layout-manager="GridLayoutManager" row-count="1" column-count="2" same-size-horizontally="false" same-size-vertically="false" hgap="-1" vgap="-1">
                        <margin top="0" left="0" bottom="0" right="0"/>
                        <constraints>
                          <grid row="0" column="1" row-span="1" col-span="2" vsize-policy="3" hsize-policy="3" anchor="0" fill="3" indent="0" use-parent-layout="false"/>
                        </constraints>
                        <properties/>
                        <border type="none"/>
                        <children>
                          <component id="120e6" class="javax.swing.JLabel">
                            <constraints>
                              <grid row="0" column="0" row-span="1" col-span="1" vsize-policy="0" hsize-policy="0" anchor="8" fill="0" indent="0" use-parent-layout="false"/>
                            </constraints>
                            <properties>
                              <text value="maxDeep:"/>
                            </properties>
                          </component>
                          <component id="9bab4" class="javax.swing.JTextField" binding="maxDeepTextField">
                            <constraints>
                              <grid row="0" column="1" row-span="1" col-span="1" vsize-policy="0" hsize-policy="0" anchor="8" fill="1" indent="0" use-parent-layout="false">
                                <minimum-size width="50" height="-1"/>
                                <preferred-size width="50" height="-1"/>
                                <maximum-size width="50" height="-1"/>
                              </grid>
                            </constraints>
                            <properties>
                              <doubleBuffered value="true"/>
                              <toolTipText value="the max deep to infer return generic type of api method"/>
                            </properties>
                          </component>
                        </children>
                      </grid>
                      <grid id="e976a" layout-manager="GridLayoutManager" row-count="1" column-count="1" same-size-horizontally="false" same-size-vertically="false" hgap="-1" vgap="-1">
                        <margin top="0" left="0" bottom="0" right="0"/>
                        <constraints>
                          <grid row="1" column="0" row-span="1" col-span="1" vsize-policy="3" hsize-policy="3" anchor="0" fill="3" indent="0" use-parent-layout="false"/>
                        </constraints>
                        <properties>
                          <toolTipText value="read java getter method without field as json property"/>
                        </properties>
                        <border type="none"/>
                        <children>
                          <component id="1eb05" class="javax.swing.JCheckBox" binding="readGetterCheckBox">
                            <constraints>
                              <grid row="0" column="0" row-span="1" col-span="1" vsize-policy="0" hsize-policy="3" anchor="8" fill="0" indent="0" use-parent-layout="false"/>
                            </constraints>
                            <properties>
                              <text value="getter as field"/>
                            </properties>
                          </component>
                        </children>
                      </grid>
                      <grid id="b0422" layout-manager="GridLayoutManager" row-count="1" column-count="3" same-size-horizontally="false" same-size-vertically="false" hgap="-1" vgap="-1">
                        <margin top="0" left="0" bottom="0" right="0"/>
                        <constraints>
                          <grid row="1" column="1" row-span="1" col-span="1" vsize-policy="3" hsize-policy="3" anchor="0" fill="3" indent="0" use-parent-layout="false"/>
                        </constraints>
                        <properties/>
                        <border type="none"/>
                        <children>
                          <component id="90260" class="javax.swing.JCheckBox" binding="recommendedCheckBox">
                            <constraints>
                              <grid row="0" column="0" row-span="1" col-span="1" vsize-policy="0" hsize-policy="3" anchor="8" fill="0" indent="0" use-parent-layout="false"/>
                            </constraints>
                            <properties>
                              <text value="use recommend config"/>
                            </properties>
                          </component>
                        </children>
                      </grid>
                    </children>
                  </grid>
                  <grid id="1841c" layout-manager="GridLayoutManager" row-count="1" column-count="1" same-size-horizontally="false" same-size-vertically="false" hgap="-1" vgap="-1">
                    <margin top="0" left="0" bottom="0" right="0"/>
                    <constraints>
                      <grid row="7" column="0" row-span="1" col-span="1" vsize-policy="3" hsize-policy="3" anchor="1" fill="1" indent="0" use-parent-layout="false">
                        <maximum-size width="-1" height="60"/>
                      </grid>
                    </constraints>
                    <properties/>
                    <border type="none" title="http"/>
                    <children>
                      <grid id="eb6fe" layout-manager="GridLayoutManager" row-count="1" column-count="3" same-size-horizontally="false" same-size-vertically="false" hgap="-1" vgap="-1">
                        <margin top="0" left="0" bottom="0" right="0"/>
                        <constraints>
                          <grid row="0" column="0" row-span="1" col-span="1" vsize-policy="3" hsize-policy="3" anchor="0" fill="3" indent="0" use-parent-layout="false"/>
                        </constraints>
                        <properties/>
                        <border type="none"/>
                        <children>
                          <component id="32b3a" class="javax.swing.JLabel">
                            <constraints>
                              <grid row="0" column="0" row-span="1" col-span="1" vsize-policy="0" hsize-policy="0" anchor="8" fill="0" indent="0" use-parent-layout="false">
                                <minimum-size width="70" height="-1"/>
                                <preferred-size width="70" height="-1"/>
                                <maximum-size width="70" height="-1"/>
                              </grid>
                            </constraints>
                            <properties>
                              <text value="timeOut(s):"/>
                            </properties>
                          </component>
                          <component id="6e088" class="javax.swing.JTextField" binding="httpTimeOutTextField">
                            <constraints>
                              <grid row="0" column="1" row-span="1" col-span="1" vsize-policy="0" hsize-policy="6" anchor="8" fill="1" indent="0" use-parent-layout="false">
                                <minimum-size width="50" height="-1"/>
                                <preferred-size width="50" height="-1"/>
                                <maximum-size width="50" height="-1"/>
                              </grid>
                            </constraints>
                            <properties/>
                          </component>
                        </children>
                      </grid>
                    </children>
                  </grid>
                </children>
              </grid>
            </children>
          </grid>
          <grid id="f5568" layout-manager="GridLayoutManager" row-count="2" column-count="1" same-size-horizontally="false" same-size-vertically="false" hgap="-1" vgap="-1">
            <margin top="0" left="0" bottom="0" right="0"/>
            <constraints>
              <tabbedpane title="Recommend"/>
            </constraints>
            <properties/>
            <border type="none"/>
            <children>
              <grid id="ec7c3" layout-manager="GridLayoutManager" row-count="2" column-count="1" same-size-horizontally="false" same-size-vertically="false" hgap="-1" vgap="-1">
                <margin top="0" left="0" bottom="0" right="0"/>
                <constraints>
                  <grid row="0" column="0" row-span="2" col-span="1" vsize-policy="3" hsize-policy="3" anchor="1" fill="1" indent="0" use-parent-layout="false">
                    <maximum-size width="-1" height="800"/>
                  </grid>
                </constraints>
                <properties/>
                <border type="none"/>
                <children>
                  <grid id="8315f" layout-manager="GridLayoutManager" row-count="1" column-count="1" same-size-horizontally="false" same-size-vertically="false" hgap="-1" vgap="-1">
                    <margin top="0" left="0" bottom="0" right="0"/>
                    <constraints>
                      <grid row="0" column="0" row-span="1" col-span="1" vsize-policy="3" hsize-policy="3" anchor="1" fill="1" indent="0" use-parent-layout="false"/>
                    </constraints>
                    <properties/>
                    <border type="none"/>
                    <children>
                      <grid id="39554" layout-manager="GridLayoutManager" row-count="1" column-count="1" same-size-horizontally="false" same-size-vertically="false" hgap="-1" vgap="-1">
                        <margin top="0" left="0" bottom="0" right="0"/>
                        <constraints>
                          <grid row="0" column="0" row-span="1" col-span="1" vsize-policy="0" hsize-policy="0" anchor="1" fill="1" indent="0" use-parent-layout="false">
                            <minimum-size width="-1" height="300"/>
                            <maximum-size width="-1" height="400"/>
                          </grid>
                        </constraints>
                        <properties/>
                        <border type="none" title="select config"/>
                        <children>
                          <component id="39bed" class="com.intellij.ui.CheckBoxList" binding="recommendConfigList">
                            <constraints>
                              <grid row="0" column="0" row-span="1" col-span="1" vsize-policy="3" hsize-policy="3" anchor="1" fill="1" indent="0" use-parent-layout="false"/>
                            </constraints>
                            <properties/>
                          </component>
                        </children>
                      </grid>
                    </children>
                  </grid>
                  <grid id="872aa" layout-manager="GridLayoutManager" row-count="1" column-count="1" same-size-horizontally="false" same-size-vertically="false" hgap="-1" vgap="-1">
                    <margin top="0" left="0" bottom="0" right="0"/>
                    <constraints>
                      <grid row="1" column="0" row-span="1" col-span="1" vsize-policy="3" hsize-policy="3" anchor="1" fill="1" indent="0" use-parent-layout="false">
                        <maximum-size width="-1" height="400"/>
                      </grid>
                    </constraints>
                    <properties/>
                    <border type="none"/>
                    <children>
                      <grid id="4c5d6" layout-manager="GridLayoutManager" row-count="1" column-count="1" same-size-horizontally="false" same-size-vertically="false" hgap="-1" vgap="-1">
                        <margin top="0" left="0" bottom="0" right="0"/>
                        <constraints>
                          <grid row="0" column="0" row-span="1" col-span="1" vsize-policy="0" hsize-policy="0" anchor="1" fill="1" indent="0" use-parent-layout="false">
                            <minimum-size width="-1" height="300"/>
                            <maximum-size width="-1" height="400"/>
                          </grid>
                        </constraints>
                        <properties/>
                        <border type="none" title="preview"/>
                        <children>
                          <scrollpane id="c745a">
                            <constraints>
                              <grid row="0" column="0" row-span="1" col-span="1" vsize-policy="7" hsize-policy="7" anchor="0" fill="3" indent="0" use-parent-layout="false">
                                <maximum-size width="-1" height="400"/>
                              </grid>
                            </constraints>
                            <properties/>
                            <border type="none"/>
                            <children>
                              <component id="89881" class="javax.swing.JTextArea" binding="previewTextArea">
                                <constraints/>
                                <properties>
                                  <editable value="false"/>
                                  <lineWrap value="true"/>
                                </properties>
                              </component>
                            </children>
                          </scrollpane>
                        </children>
                      </grid>
                    </children>
                  </grid>
                </children>
              </grid>
            </children>
          </grid>
        </children>
      </tabbedpane>
    </children>
  </grid>
</form><|MERGE_RESOLUTION|>--- conflicted
+++ resolved
@@ -3,17 +3,12 @@
   <grid id="b08f8" binding="rootPanel" layout-manager="GridLayoutManager" row-count="1" column-count="1" same-size-horizontally="false" same-size-vertically="false" hgap="-1" vgap="-1">
     <margin top="0" left="0" bottom="0" right="0"/>
     <constraints>
-      <xy x="20" y="20" width="504" height="649"/>
+      <xy x="20" y="20" width="504" height="725"/>
     </constraints>
     <properties/>
     <border type="none"/>
     <children>
-<<<<<<< HEAD
-      <grid id="8aa49" layout-manager="GridLayoutManager" row-count="1" column-count="1" same-size-horizontally="false" same-size-vertically="false" hgap="-1" vgap="-1">
-        <margin top="0" left="0" bottom="0" right="0"/>
-=======
       <tabbedpane id="9108c">
->>>>>>> 83dfac32
         <constraints>
           <grid row="0" column="0" row-span="1" col-span="1" vsize-policy="3" hsize-policy="3" anchor="1" fill="1" indent="0" use-parent-layout="false">
             <maximum-size width="-1" height="850"/>
@@ -30,231 +25,14 @@
             <properties/>
             <border type="none"/>
             <children>
-              <grid id="27dc6" binding="generalPanel" layout-manager="GridLayoutManager" row-count="9" column-count="1" same-size-horizontally="false" same-size-vertically="false" hgap="-1" vgap="-1">
+              <grid id="27dc6" binding="generalPanel" layout-manager="GridLayoutManager" row-count="10" column-count="1" same-size-horizontally="false" same-size-vertically="false" hgap="-1" vgap="-1">
                 <margin top="0" left="0" bottom="0" right="0"/>
                 <constraints>
                   <grid row="0" column="0" row-span="1" col-span="1" vsize-policy="3" hsize-policy="3" anchor="1" fill="1" indent="0" use-parent-layout="false">
-                    <maximum-size width="-1" height="650"/>
+                    <maximum-size width="-1" height="750"/>
                   </grid>
                 </constraints>
                 <properties/>
-<<<<<<< HEAD
-              </component>
-            </children>
-          </grid>
-        </children>
-      </grid>
-      <grid id="22d8e" layout-manager="GridLayoutManager" row-count="1" column-count="1" same-size-horizontally="false" same-size-vertically="false" hgap="-1" vgap="-1">
-        <margin top="0" left="0" bottom="0" right="0"/>
-        <constraints>
-          <grid row="1" column="0" row-span="1" col-span="1" vsize-policy="3" hsize-policy="3" anchor="0" fill="3" indent="0" use-parent-layout="false"/>
-        </constraints>
-        <properties/>
-        <border type="none" title="Support"/>
-        <children>
-          <grid id="c427a" layout-manager="GridLayoutManager" row-count="1" column-count="2" same-size-horizontally="false" same-size-vertically="false" hgap="-1" vgap="-1">
-            <margin top="0" left="0" bottom="0" right="0"/>
-            <constraints>
-              <grid row="0" column="0" row-span="1" col-span="1" vsize-policy="3" hsize-policy="3" anchor="0" fill="3" indent="0" use-parent-layout="false"/>
-            </constraints>
-            <properties/>
-            <border type="none"/>
-            <children>
-              <component id="ddd1a" class="javax.swing.JCheckBox" binding="methodDocEnableCheckBox">
-                <constraints>
-                  <grid row="0" column="0" row-span="1" col-span="1" vsize-policy="0" hsize-policy="3" anchor="8" fill="0" indent="0" use-parent-layout="false"/>
-                </constraints>
-                <properties>
-                  <text value="methodDoc"/>
-                  <toolTipText value="enable export method doc(rpc)"/>
-                </properties>
-              </component>
-              <hspacer id="9a46a">
-                <constraints>
-                  <grid row="0" column="1" row-span="1" col-span="1" vsize-policy="1" hsize-policy="6" anchor="0" fill="1" indent="0" use-parent-layout="false"/>
-                </constraints>
-              </hspacer>
-            </children>
-          </grid>
-        </children>
-      </grid>
-      <grid id="8aa49" layout-manager="GridLayoutManager" row-count="1" column-count="1" same-size-horizontally="false" same-size-vertically="false" hgap="-1" vgap="-1">
-        <margin top="0" left="0" bottom="0" right="0"/>
-        <constraints>
-          <grid row="2" column="0" row-span="1" col-span="1" vsize-policy="3" hsize-policy="3" anchor="0" fill="1" indent="0" use-parent-layout="false"/>
-        </constraints>
-        <properties/>
-        <border type="none" title="ApiDashBoard"/>
-        <children>
-          <grid id="f2aee" layout-manager="GridLayoutManager" row-count="1" column-count="2" same-size-horizontally="false" same-size-vertically="false" hgap="-1" vgap="-1">
-            <margin top="0" left="0" bottom="0" right="0"/>
-            <constraints>
-              <grid row="0" column="0" row-span="1" col-span="1" vsize-policy="3" hsize-policy="3" anchor="0" fill="3" indent="0" use-parent-layout="false"/>
-            </constraints>
-            <properties/>
-            <border type="none"/>
-            <children>
-              <component id="1cce0" class="javax.swing.JCheckBox" binding="pullNewestDataBeforeCheckBox" default-binding="true">
-                <constraints>
-                  <grid row="0" column="0" row-span="1" col-span="1" vsize-policy="0" hsize-policy="3" anchor="8" fill="0" indent="0" use-parent-layout="false"/>
-                </constraints>
-                <properties>
-                  <text value="pull newest data before upload"/>
-                </properties>
-              </component>
-            </children>
-          </grid>
-        </children>
-      </grid>
-      <grid id="5c34a" layout-manager="GridLayoutManager" row-count="1" column-count="2" same-size-horizontally="false" same-size-vertically="false" hgap="-1" vgap="-1">
-        <margin top="0" left="0" bottom="0" right="0"/>
-        <constraints>
-          <grid row="3" column="0" row-span="1" col-span="1" vsize-policy="3" hsize-policy="3" anchor="0" fill="3" indent="0" use-parent-layout="false"/>
-        </constraints>
-        <properties/>
-        <border type="none" title="Postman"/>
-        <children>
-          <component id="cf516" class="javax.swing.JTextArea" binding="postmanTokenTextArea">
-            <constraints>
-              <grid row="0" column="1" row-span="1" col-span="1" vsize-policy="6" hsize-policy="6" anchor="0" fill="3" indent="0" use-parent-layout="false">
-                <preferred-size width="150" height="50"/>
-              </grid>
-            </constraints>
-            <properties>
-              <toolTipText value="privateToken of Postman"/>
-            </properties>
-          </component>
-          <component id="58498" class="javax.swing.JLabel">
-            <constraints>
-              <grid row="0" column="0" row-span="1" col-span="1" vsize-policy="0" hsize-policy="0" anchor="9" fill="0" indent="0" use-parent-layout="false">
-                <preferred-size width="70" height="-1"/>
-              </grid>
-            </constraints>
-            <properties>
-              <labelFor value="cf516"/>
-              <text value="token:"/>
-            </properties>
-          </component>
-        </children>
-      </grid>
-      <grid id="5f37" layout-manager="GridLayoutManager" row-count="3" column-count="1" same-size-horizontally="false" same-size-vertically="false" hgap="-1" vgap="-1">
-        <margin top="0" left="0" bottom="0" right="0"/>
-        <constraints>
-          <grid row="4" column="0" row-span="1" col-span="1" vsize-policy="3" hsize-policy="3" anchor="0" fill="3" indent="0" use-parent-layout="false"/>
-        </constraints>
-        <properties/>
-        <border type="none" title="yapi"/>
-        <children>
-          <grid id="6f6e7" layout-manager="GridLayoutManager" row-count="1" column-count="3" same-size-horizontally="false" same-size-vertically="false" hgap="-1" vgap="-1">
-            <margin top="0" left="0" bottom="0" right="0"/>
-            <constraints>
-              <grid row="0" column="0" row-span="1" col-span="1" vsize-policy="3" hsize-policy="3" anchor="0" fill="3" indent="0" use-parent-layout="false">
-                <preferred-size width="70" height="-1"/>
-              </grid>
-            </constraints>
-            <properties/>
-            <border type="none"/>
-            <children>
-              <component id="4daad" class="javax.swing.JLabel">
-                <constraints>
-                  <grid row="0" column="0" row-span="1" col-span="1" vsize-policy="0" hsize-policy="0" anchor="8" fill="0" indent="0" use-parent-layout="false">
-                    <preferred-size width="70" height="-1"/>
-                  </grid>
-                </constraints>
-                <properties>
-                  <text value="server:"/>
-                </properties>
-              </component>
-              <component id="3d31e" class="javax.swing.JTextField" binding="yapiServerTextField">
-                <constraints>
-                  <grid row="0" column="1" row-span="1" col-span="1" vsize-policy="0" hsize-policy="6" anchor="8" fill="1" indent="0" use-parent-layout="false">
-                    <preferred-size width="150" height="-1"/>
-                  </grid>
-                </constraints>
-                <properties>
-                  <toolTipText value="host of yapi server"/>
-                </properties>
-              </component>
-            </children>
-          </grid>
-          <grid id="a8c4d" layout-manager="GridLayoutManager" row-count="1" column-count="3" same-size-horizontally="false" same-size-vertically="false" hgap="-1" vgap="-1">
-            <margin top="0" left="0" bottom="0" right="0"/>
-            <constraints>
-              <grid row="1" column="0" row-span="1" col-span="1" vsize-policy="3" hsize-policy="3" anchor="0" fill="3" indent="0" use-parent-layout="false"/>
-            </constraints>
-            <properties/>
-            <border type="none"/>
-            <children>
-              <component id="d9f25" class="javax.swing.JLabel">
-                <constraints>
-                  <grid row="0" column="0" row-span="1" col-span="1" vsize-policy="0" hsize-policy="0" anchor="8" fill="0" indent="0" use-parent-layout="false">
-                    <preferred-size width="70" height="-1"/>
-                  </grid>
-                </constraints>
-                <properties>
-                  <text value="tokens:"/>
-                </properties>
-              </component>
-              <component id="aaa3e" class="javax.swing.JTextArea" binding="yapiTokenTextArea">
-                <constraints>
-                  <grid row="0" column="1" row-span="1" col-span="1" vsize-policy="6" hsize-policy="6" anchor="0" fill="3" indent="0" use-parent-layout="false">
-                    <preferred-size width="150" height="50"/>
-                  </grid>
-                </constraints>
-                <properties>
-                  <toolTipText value="name:token"/>
-                </properties>
-              </component>
-            </children>
-          </grid>
-        </children>
-      </grid>
-      <grid id="6d629" layout-manager="GridLayoutManager" row-count="4" column-count="2" same-size-horizontally="false" same-size-vertically="false" hgap="-1" vgap="-1">
-        <margin top="0" left="0" bottom="0" right="0"/>
-        <constraints>
-          <grid row="4" column="0" row-span="1" col-span="1" vsize-policy="3" hsize-policy="3" anchor="0" fill="3" indent="0" use-parent-layout="false"/>
-        </constraints>
-        <properties/>
-        <border type="none" title="Markdown"/>
-        <children>
-          <component id="f9301" class="javax.swing.JCheckBox" binding="outputDemoCheckBox">
-            <constraints>
-              <grid row="0" column="0" row-span="1" col-span="1" vsize-policy="0" hsize-policy="3" anchor="8" fill="0" indent="0" use-parent-layout="false"/>
-            </constraints>
-            <properties>
-              <text value="outputDemo"/>
-            </properties>
-          </component>
-          <hspacer id="cf0ae">
-            <constraints>
-              <grid row="0" column="1" row-span="1" col-span="1" vsize-policy="1" hsize-policy="6" anchor="0" fill="1" indent="0" use-parent-layout="false"/>
-            </constraints>
-          </hspacer>
-        </children>
-      </grid>
-      <grid id="6d629" layout-manager="GridLayoutManager" row-count="3" column-count="2" same-size-horizontally="false" same-size-vertically="false" hgap="-1" vgap="-1">
-        <margin top="0" left="0" bottom="0" right="0"/>
-        <constraints>
-          <grid row="5" column="0" row-span="1" col-span="1" vsize-policy="3" hsize-policy="3" anchor="0" fill="3" indent="0" use-parent-layout="false"/>
-        </constraints>
-        <properties/>
-        <border type="none" title="Cache"/>
-        <children>
-          <grid id="8a019" layout-manager="GridLayoutManager" row-count="1" column-count="3" same-size-horizontally="false" same-size-vertically="false" hgap="-1" vgap="-1">
-            <margin top="0" left="0" bottom="0" right="0"/>
-            <constraints>
-              <grid row="0" column="0" row-span="1" col-span="1" vsize-policy="0" hsize-policy="0" anchor="8" fill="2" indent="0" use-parent-layout="false"/>
-            </constraints>
-            <properties/>
-            <border type="none"/>
-            <children>
-              <component id="cb5a6" class="javax.swing.JLabel">
-                <constraints>
-                  <grid row="0" column="0" row-span="1" col-span="1" vsize-policy="0" hsize-policy="0" anchor="8" fill="0" indent="0" use-parent-layout="false">
-                    <minimum-size width="70" height="-1"/>
-                    <preferred-size width="70" height="-1"/>
-                    <maximum-size width="70" height="-1"/>
-=======
                 <border type="none"/>
                 <children>
                   <grid id="59732" layout-manager="GridLayoutManager" row-count="1" column-count="1" same-size-horizontally="false" same-size-vertically="false" hgap="-1" vgap="-1">
@@ -300,7 +78,6 @@
                         </children>
                       </grid>
                     </children>
->>>>>>> 83dfac32
                   </grid>
                   <grid id="22d8e" layout-manager="GridLayoutManager" row-count="1" column-count="1" same-size-horizontally="false" same-size-vertically="false" hgap="-1" vgap="-1">
                     <margin top="0" left="0" bottom="0" right="0"/>
@@ -371,7 +148,9 @@
                   <grid id="5c34a" layout-manager="GridLayoutManager" row-count="1" column-count="2" same-size-horizontally="false" same-size-vertically="false" hgap="-1" vgap="-1">
                     <margin top="0" left="0" bottom="0" right="0"/>
                     <constraints>
-                      <grid row="3" column="0" row-span="1" col-span="1" vsize-policy="3" hsize-policy="3" anchor="1" fill="1" indent="0" use-parent-layout="false"/>
+                      <grid row="3" column="0" row-span="1" col-span="1" vsize-policy="3" hsize-policy="3" anchor="1" fill="1" indent="0" use-parent-layout="false">
+                        <preferred-size width="-1" height="80"/>
+                      </grid>
                     </constraints>
                     <properties/>
                     <border type="none" title="Postman"/>
@@ -391,6 +170,7 @@
                         <constraints>
                           <grid row="0" column="1" row-span="1" col-span="1" vsize-policy="7" hsize-policy="7" anchor="0" fill="3" indent="0" use-parent-layout="false">
                             <preferred-size width="-1" height="80"/>
+                            <maximum-size width="-1" height="120"/>
                           </grid>
                         </constraints>
                         <properties/>
@@ -407,10 +187,94 @@
                       </scrollpane>
                     </children>
                   </grid>
+                  <grid id="5f37" layout-manager="GridLayoutManager" row-count="3" column-count="1" same-size-horizontally="false" same-size-vertically="false" hgap="-1" vgap="-1">
+                    <margin top="0" left="0" bottom="0" right="0"/>
+                    <constraints>
+                      <grid row="4" column="0" row-span="1" col-span="1" vsize-policy="3" hsize-policy="3" anchor="1" fill="1" indent="0" use-parent-layout="false">
+                        <preferred-size width="-1" height="110"/>
+                      </grid>
+                    </constraints>
+                    <properties/>
+                    <border type="none" title="yapi"/>
+                    <children>
+                      <grid id="6f6e7" layout-manager="GridLayoutManager" row-count="1" column-count="3" same-size-horizontally="false" same-size-vertically="false" hgap="-1" vgap="-1">
+                        <margin top="0" left="0" bottom="0" right="0"/>
+                        <constraints>
+                          <grid row="0" column="0" row-span="1" col-span="1" vsize-policy="3" hsize-policy="3" anchor="1" fill="1" indent="0" use-parent-layout="false">
+                            <preferred-size width="-1" height="30"/>
+                          </grid>
+                        </constraints>
+                        <properties/>
+                        <border type="none"/>
+                        <children>
+                          <component id="4daad" class="javax.swing.JLabel">
+                            <constraints>
+                              <grid row="0" column="0" row-span="1" col-span="1" vsize-policy="0" hsize-policy="0" anchor="9" fill="0" indent="0" use-parent-layout="false">
+                                <preferred-size width="70" height="-1"/>
+                              </grid>
+                            </constraints>
+                            <properties>
+                              <text value="server:"/>
+                            </properties>
+                          </component>
+                          <component id="3d31e" class="javax.swing.JTextField" binding="yapiServerTextField">
+                            <constraints>
+                              <grid row="0" column="1" row-span="1" col-span="1" vsize-policy="0" hsize-policy="2" anchor="8" fill="0" indent="0" use-parent-layout="false">
+                                <preferred-size width="200" height="-1"/>
+                                <maximum-size width="350" height="-1"/>
+                              </grid>
+                            </constraints>
+                            <properties>
+                              <toolTipText value="host of yapi server"/>
+                            </properties>
+                          </component>
+                        </children>
+                      </grid>
+                      <grid id="a8c4d" layout-manager="GridLayoutManager" row-count="1" column-count="3" same-size-horizontally="false" same-size-vertically="false" hgap="-1" vgap="-1">
+                        <margin top="0" left="0" bottom="0" right="0"/>
+                        <constraints>
+                          <grid row="1" column="0" row-span="1" col-span="1" vsize-policy="3" hsize-policy="3" anchor="1" fill="1" indent="0" use-parent-layout="false">
+                            <preferred-size width="-1" height="80"/>
+                          </grid>
+                        </constraints>
+                        <properties/>
+                        <border type="none"/>
+                        <children>
+                          <component id="d9f25" class="javax.swing.JLabel">
+                            <constraints>
+                              <grid row="0" column="0" row-span="1" col-span="1" vsize-policy="0" hsize-policy="0" anchor="9" fill="0" indent="0" use-parent-layout="false">
+                                <preferred-size width="70" height="-1"/>
+                              </grid>
+                            </constraints>
+                            <properties>
+                              <text value="tokens:"/>
+                            </properties>
+                          </component>
+                          <scrollpane id="2524b">
+                            <constraints>
+                              <grid row="0" column="1" row-span="1" col-span="1" vsize-policy="7" hsize-policy="7" anchor="0" fill="3" indent="0" use-parent-layout="false">
+                                <preferred-size width="-1" height="80"/>
+                              </grid>
+                            </constraints>
+                            <properties/>
+                            <border type="none"/>
+                            <children>
+                              <component id="aaa3e" class="javax.swing.JTextArea" binding="yapiTokenTextArea">
+                                <constraints/>
+                                <properties>
+                                  <toolTipText value="name:token"/>
+                                </properties>
+                              </component>
+                            </children>
+                          </scrollpane>
+                        </children>
+                      </grid>
+                    </children>
+                  </grid>
                   <grid id="a7de6" layout-manager="GridLayoutManager" row-count="1" column-count="2" same-size-horizontally="false" same-size-vertically="false" hgap="-1" vgap="-1">
                     <margin top="0" left="0" bottom="0" right="0"/>
                     <constraints>
-                      <grid row="4" column="0" row-span="1" col-span="1" vsize-policy="3" hsize-policy="3" anchor="1" fill="1" indent="0" use-parent-layout="false">
+                      <grid row="5" column="0" row-span="1" col-span="1" vsize-policy="3" hsize-policy="3" anchor="1" fill="1" indent="0" use-parent-layout="false">
                         <maximum-size width="-1" height="60"/>
                       </grid>
                     </constraints>
@@ -435,7 +299,7 @@
                   <grid id="6d629" layout-manager="GridLayoutManager" row-count="3" column-count="2" same-size-horizontally="false" same-size-vertically="false" hgap="-1" vgap="-1">
                     <margin top="0" left="0" bottom="0" right="0"/>
                     <constraints>
-                      <grid row="5" column="0" row-span="1" col-span="1" vsize-policy="3" hsize-policy="3" anchor="1" fill="1" indent="0" use-parent-layout="false">
+                      <grid row="6" column="0" row-span="1" col-span="1" vsize-policy="3" hsize-policy="3" anchor="1" fill="1" indent="0" use-parent-layout="false">
                         <maximum-size width="-1" height="110"/>
                       </grid>
                     </constraints>
@@ -539,7 +403,7 @@
                   <grid id="20c5d" layout-manager="GridLayoutManager" row-count="2" column-count="4" same-size-horizontally="false" same-size-vertically="false" hgap="-1" vgap="-1">
                     <margin top="0" left="0" bottom="0" right="0"/>
                     <constraints>
-                      <grid row="6" column="0" row-span="1" col-span="1" vsize-policy="3" hsize-policy="3" anchor="1" fill="1" indent="0" use-parent-layout="false">
+                      <grid row="7" column="0" row-span="1" col-span="1" vsize-policy="3" hsize-policy="3" anchor="1" fill="1" indent="0" use-parent-layout="false">
                         <maximum-size width="-1" height="110"/>
                       </grid>
                     </constraints>
@@ -639,7 +503,7 @@
                   <grid id="1841c" layout-manager="GridLayoutManager" row-count="1" column-count="1" same-size-horizontally="false" same-size-vertically="false" hgap="-1" vgap="-1">
                     <margin top="0" left="0" bottom="0" right="0"/>
                     <constraints>
-                      <grid row="7" column="0" row-span="1" col-span="1" vsize-policy="3" hsize-policy="3" anchor="1" fill="1" indent="0" use-parent-layout="false">
+                      <grid row="8" column="0" row-span="1" col-span="1" vsize-policy="3" hsize-policy="3" anchor="1" fill="1" indent="0" use-parent-layout="false">
                         <maximum-size width="-1" height="60"/>
                       </grid>
                     </constraints>
