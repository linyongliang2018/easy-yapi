<idea-plugin>
<<<<<<< HEAD
    <id>com.itangcent.idea.plugin.easy-yapi</id>
    <name>EasyYapi</name>
    <version>1.3.0.183.0.1</version>
=======
    <id>com.itangcent.idea.plugin.easy-api</id>
    <name>EasyApi</name>
    <version>1.3.183.0.5</version>
>>>>>>> 53dba10b
    <vendor email="pentatangcent@gmail.com" url="https://github.com/tangcent">Tangcent</vendor>

    <description><![CDATA[ Description will be added by gradle build]]></description>

    <category>Web</category>

    <!-- please see http://www.jetbrains.org/intellij/sdk/docs/basics/getting_started/build_number_ranges.html for description -->
    <idea-version since-build="183.0"/>

    <!--for compatible-->
    <!--<idea-version since-build="173.0" until-build="183.0"/>-->

    <!--for dev-->
    <!--<idea-version since-build="173.0"/>-->


    <change-notes><![CDATA[	Change notes will be filled by gradle build ]]>
    </change-notes>

    <!--This plugin will support IntelliJ IDEA Community and Ultimate Only before v2.0.0-->

    <depends optional="true" config-file="easy-yapi-java.xml">com.intellij.modules.java</depends>
    <!--it will cause 【Optional dependency declaration on 'com.intellij.modules.idea' should specify "config-file"】-->
    <!--<depends optional="true">com.intellij.modules.idea</depends>-->

    <depends optional="true" config-file="easy-api-kotlin.xml">org.jetbrains.kotlin</depends>
</idea-plugin><|MERGE_RESOLUTION|>--- conflicted
+++ resolved
@@ -1,13 +1,7 @@
 <idea-plugin>
-<<<<<<< HEAD
     <id>com.itangcent.idea.plugin.easy-yapi</id>
     <name>EasyYapi</name>
-    <version>1.3.0.183.0.1</version>
-=======
-    <id>com.itangcent.idea.plugin.easy-api</id>
-    <name>EasyApi</name>
-    <version>1.3.183.0.5</version>
->>>>>>> 53dba10b
+    <version>1.3.0.183.0.5</version>
     <vendor email="pentatangcent@gmail.com" url="https://github.com/tangcent">Tangcent</vendor>
 
     <description><![CDATA[ Description will be added by gradle build]]></description>
