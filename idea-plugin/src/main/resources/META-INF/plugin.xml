<idea-plugin>
<<<<<<< HEAD
    <id>com.itangcent.idea.plugin.easy-yapi</id>
    <name>EasyYapi</name>
    <version>0.7.0.1</version>
=======
    <id>com.itangcent.idea.plugin.easy-api</id>
    <name>EasyApi</name>
    <version>0.7.1</version>
>>>>>>> 63d6501f
    <vendor email="pentatangcent@gmail.com" url="https://github.com/tangcent">Tangcent</vendor>

    <description><![CDATA[ Description will be added by gradle build]]></description>

    <category>Web</category>

    <!-- please see http://www.jetbrains.org/intellij/sdk/docs/basics/getting_started/build_number_ranges.html for description -->
    <idea-version since-build="173.0"/>

    <change-notes><![CDATA[	Change notes will be filled by gradle build ]]>
    </change-notes>

    <!--This plugin will support IntelliJ IDEA Community and Ultimate Only before v2.0.0-->

    <depends optional="true" config-file="easy-yapi-java.xml">com.intellij.modules.java</depends>
    <!--<depends optional="true" config-file="easy-api-java.xml">com.intellij.modules.idea</depends>-->
</idea-plugin><|MERGE_RESOLUTION|>--- conflicted
+++ resolved
@@ -1,13 +1,7 @@
 <idea-plugin>
-<<<<<<< HEAD
     <id>com.itangcent.idea.plugin.easy-yapi</id>
     <name>EasyYapi</name>
-    <version>0.7.0.1</version>
-=======
-    <id>com.itangcent.idea.plugin.easy-api</id>
-    <name>EasyApi</name>
-    <version>0.7.1</version>
->>>>>>> 63d6501f
+    <version>v0.7.1.1</version>
     <vendor email="pentatangcent@gmail.com" url="https://github.com/tangcent">Tangcent</vendor>
 
     <description><![CDATA[ Description will be added by gradle build]]></description>
