--- conflicted
+++ resolved
@@ -1,7 +1,7 @@
 <idea-plugin>
     <id>com.itangcent.idea.plugin.easy-yapi</id>
     <name>EasyYapi</name>
-    <version>0.9.0.1</version>
+    <version>0.9.1.183.0.2</version>
     <vendor email="pentatangcent@gmail.com" url="https://github.com/tangcent">Tangcent</vendor>
 
     <description><![CDATA[ Description will be added by gradle build]]></description>
@@ -23,12 +23,7 @@
 
     <!--This plugin will support IntelliJ IDEA Community and Ultimate Only before v2.0.0-->
 
-<<<<<<< HEAD
-    <depends optional="true" config-file="easy-yapi-java.xml">com.intellij.modules.java</depends>
-    <depends optional="true">com.intellij.modules.idea</depends>
-=======
     <depends optional="true" config-file="easy-api-java.xml">com.intellij.modules.java</depends>
     <!--it will cause 【Optional dependency declaration on 'com.intellij.modules.idea' should specify "config-file"】-->
     <!--<depends optional="true">com.intellij.modules.idea</depends>-->
->>>>>>> 6a8742bf
 </idea-plugin>