--- conflicted
+++ resolved
@@ -1,13 +1,7 @@
 <idea-plugin>
-<<<<<<< HEAD
     <id>com.itangcent.idea.plugin.easy-yapi</id>
     <name>EasyYapi</name>
-    <version>1.9.0.0.183.0</version>
-=======
-    <id>com.itangcent.idea.plugin.easy-api</id>
-    <name>EasyApi</name>
-    <version>1.9.1.183.0</version>
->>>>>>> ef3886fd
+    <version>1.9.1.0.183.0</version>
     <vendor email="pentatangcent@gmail.com" url="https://github.com/tangcent">Tangcent</vendor>
 
     <description><![CDATA[ Description will be added by gradle build]]></description>
