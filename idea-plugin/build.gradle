--- conflicted
+++ resolved
@@ -100,29 +100,17 @@
 //    compile fileTree(dir: 'libs', include: ['*.jar'])
 
 
-<<<<<<< HEAD
-    compile('com.itangcent:intellij-idea:0.7.1-SNAPSHOT') {
-=======
     compile('com.itangcent:intellij-idea:0.7.1') {
->>>>>>> 926424da
         exclude group: 'com.google.inject'
         exclude group: 'com.google.code.gson'
     }
 
-<<<<<<< HEAD
-    compile('com.itangcent:intellij-kotlin-support:0.7.1-SNAPSHOT') {
-=======
     compile('com.itangcent:intellij-kotlin-support:0.7.1') {
->>>>>>> 926424da
         exclude group: 'com.google.inject'
         exclude group: 'com.google.code.gson'
     }
 
-<<<<<<< HEAD
-    compile('com.itangcent:intellij-scala-support:0.7.1-SNAPSHOT') {
-=======
     compile('com.itangcent:intellij-scala-support:0.7.1') {
->>>>>>> 926424da
         exclude group: 'com.google.inject'
         exclude group: 'com.google.code.gson'
     }
@@ -155,22 +143,6 @@
 
 
 task findSpi {
-<<<<<<< HEAD
-    def names = [] as Set<String>
-    def duplicated = [] as Set<String>
-    //find duplicated files
-    configurations.compile.forEach {
-        if (it.isFile()) {
-            zipTree(it)
-                    .filter { it.parentFile.path.endsWith("META-INF/services") }
-                    .forEach {
-                        if (!names.add(it.name)) {
-                            if (!duplicated.contains(it.name)) {
-                                duplicated.add(it.name)
-                            }
-                        }
-                    }
-=======
     try {
         def names = [] as Set<String>
         def duplicated = [] as Set<String>
@@ -187,22 +159,8 @@
                             }
                         }
             }
->>>>>>> 926424da
         }
 
-<<<<<<< HEAD
-    def servicesDir = new File("./src/main/resources/META-INF/services/")
-    servicesDir.delete()
-    servicesDir.mkdirs()
-
-    duplicated.forEach {
-        try {
-            def targetFile = new File(servicesDir, it)
-            targetFile.createNewFile()
-            targetFile.text = ""
-        } catch (e) {
-            println("error:" + e)
-=======
         def servicesDir = new File("./src/main/resources/META-INF/services/")
         servicesDir.delete()
         servicesDir.mkdirs()
@@ -215,30 +173,8 @@
             } catch (e) {
                 println("error:" + e)
             }
->>>>>>> 926424da
         }
 
-<<<<<<< HEAD
-    configurations.compile.forEach {
-        if (it.isFile()) {
-            zipTree(it)
-                    .filter {
-                        it.parentFile.path.endsWith("META-INF/services") &&
-                                duplicated.contains(it.name)
-                    }
-                    .forEach {
-                        try {
-                            def targetFile = new File(servicesDir, it.name)
-                            if (!targetFile.exists()) {
-                                targetFile.createNewFile()
-                            }
-                            targetFile.append(it.text)
-                            targetFile.append("\n")
-                        } catch (e) {
-                            println("error to append services info to:" + it.name + e)
-                        }
-                    }
-=======
         configurations.compile.forEach {
             if (it.isFile()) {
                 zipTree(it)
@@ -259,7 +195,6 @@
                             }
                         }
             }
->>>>>>> 926424da
         }
     } catch (e) {
         println("error to find spi:" + e)
