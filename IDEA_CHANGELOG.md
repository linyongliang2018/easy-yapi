--- conflicted
+++ resolved
@@ -22,17 +22,10 @@
     5.  enhance:support clear cache in Setting [(#46)](https://github.com/tangcent/easy-api/issues/46)
     6.  enhance:support generic type of api method[(#48)](https://github.com/tangcent/easy-api/issues/48)
     7.  enhance:optional form parameters[(#53)](https://github.com/tangcent/easy-api/issues/53)
-<<<<<<< HEAD
     8.  enhance:try resolve link to yapi [#2](https://github.com/tangcent/easy-yapi/issues/2)
     9.  fix:deserialize int numbers correctly [(#49)](https://github.com/tangcent/easy-api/issues/49)
     10. fix:fix custom module rule in config [(#54)](https://github.com/tangcent/easy-api/issues/54)
     11. fix:support org.springframework.web.bind.annotation.RequestHeader [(#57)](https://github.com/tangcent/easy-api/issues/57)
     12. fix:make sure the path prefix with '/' for yapi [(#9)](https://github.com/tangcent/easy-yapi/issues/9)
-=======
-    8.  fix:deserialize int numbers correctly [(#49)](https://github.com/tangcent/easy-api/issues/49)
-    9.  fix:fix custom module rule in config [(#54)](https://github.com/tangcent/easy-api/issues/54)
-    10. fix:support org.springframework.web.bind.annotation.RequestHeader [(#57)](https://github.com/tangcent/easy-api/issues/57)
-    11. enhance:optimize the inference of the return type of the method [(#60)](https://github.com/tangcent/easy-api/issues/60)
-    12. enhance:provide http properties settings [(#61)](https://github.com/tangcent/easy-api/issues/61)
-    
->>>>>>> 14c15312
+    13. enhance:optimize the inference of the return type of the method [(#60)](https://github.com/tangcent/easy-api/issues/60)
+    14. enhance:provide http properties settings [(#61)](https://github.com/tangcent/easy-api/issues/61)