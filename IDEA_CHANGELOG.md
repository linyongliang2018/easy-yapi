--- conflicted
+++ resolved
@@ -162,9 +162,8 @@
     
     * chore: rename Action `Debug` -> `ScriptExecutor`. [(#308)](https://github.com/tangcent/easy-api/pull/308)
     
-<<<<<<< HEAD
     * feat: support property `api.tag.delimiter` [(#223)](https://github.com/tangcent/easy-yapi/pull/223)
-=======
+    
 * 2.0.0~
 
     * feat: new rules `class.postman.prerequest`&`class.postman.test` [(#312)](https://github.com/tangcent/easy-api/pull/312)
@@ -172,5 +171,4 @@
     * feat: new rule `collection.postman.prerequest`&`collection.postman.test` [(#314)](https://github.com/tangcent/easy-api/pull/314)
     
     * feat: new Setting [postman] wrapCollection & autoMergeScript [(#317)](https://github.com/tangcent/easy-api/pull/317)
->>>>>>> fc27395d
     