--- conflicted
+++ resolved
@@ -136,15 +136,13 @@
     
     * opti: support new rule tool `config` [(#284)](https://github.com/tangcent/easy-api/pull/284)
     
-<<<<<<< HEAD
     * fix: preserving the order of field in `YapiFormatter` [(#189)](https://github.com/tangcent/easy-yapi/pull/189)
     
     * opti: input new token if the old one be deleted. [(#192)](https://github.com/tangcent/easy-yapi/pull/192)
                                                           
-=======
+    
     * feat: support new rule `export.after` [(#287)](https://github.com/tangcent/easy-api/pull/287)
    
     * feat: new tool `files` [(#289)](https://github.com/tangcent/easy-api/pull/289)
     
-    * feat: `Debug` enhancement [(#290)](https://github.com/tangcent/easy-api/pull/290)
->>>>>>> ea16edcb
+    * feat: `Debug` enhancement [(#290)](https://github.com/tangcent/easy-api/pull/290)