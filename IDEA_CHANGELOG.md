*   0.2.0
    1.  enhance:support export api to postman[Code -> ExportPostman]
*   0.3.0
    1.  enhance:cache api export result
*   0.4.0 ~
    1.  enhance:quick API requests from code[Alt + Insert -> Call]
    2.  enhance:support request&response header
    3.  enhance:support download response
    4.  enhance:support host history
    5.  enhance:support response auto format
    6.  (beta)enhance:Export Api As Markdown[Code -> ExportMarkdown]
    7.  fix:support Post File In [Call Api Action]
*   0.5.0 ~
    1.  fix:auto format xml/html response
    2.  fix:set prompt for json response
    3.  fix:optimized the cache
*   0.6.0 ~
    1.  enhance:support ApiDashboard
    2.  enhance:optimized ui
    3.  enhance:auto fix postman collection info
    4.  enhance:support PopupMenu for Postman Tree [(#42)](https://github.com/tangcent/easy-api/issues/42)
    5.  enhance:support clear cache in Setting [(#46)](https://github.com/tangcent/easy-api/issues/46)
    6.  enhance:support generic type of api method[(#48)](https://github.com/tangcent/easy-api/issues/48)
    7.  enhance:optional form parameters[(#53)](https://github.com/tangcent/easy-api/issues/53)
<<<<<<< HEAD
    8.  enhance:try resolve link to yapi [#2](https://github.com/tangcent/easy-yapi/issues/2)
    9.  fix:deserialize int numbers correctly [(#49)](https://github.com/tangcent/easy-api/issues/49)
    10. fix:fix custom module rule in config [(#54)](https://github.com/tangcent/easy-api/issues/54)
    11. fix:support org.springframework.web.bind.annotation.RequestHeader [(#57)](https://github.com/tangcent/easy-api/issues/57)
    12. fix:make sure the path prefix with '/' for yapi [(#9)](https://github.com/tangcent/easy-yapi/issues/9)
    13. enhance:optimize the inference of the return type of the method [(#60)](https://github.com/tangcent/easy-api/issues/60)
    14. enhance:provide http properties settings [(#61)](https://github.com/tangcent/easy-api/issues/61)
    15. enhance:provide more information tips during the export process [(#11)](https://github.com/tangcent/easy-yapi/pull/11)
    16. enhance:set toolTip for postman tree node [(#64)](https://github.com/tangcent/easy-api/pull/64)
    17. enhance:support recommend config [(#66)](https://github.com/tangcent/easy-api/pull/66)
    18. enhance:support YapiDashBoard [(#66)](https://github.com/tangcent/easy-yapi/issues/5)
=======
    8.  fix:deserialize int numbers correctly [(#49)](https://github.com/tangcent/easy-api/issues/49)
    9.  fix:fix custom module rule in config [(#54)](https://github.com/tangcent/easy-api/issues/54)
    10. fix:support org.springframework.web.bind.annotation.RequestHeader [(#57)](https://github.com/tangcent/easy-api/issues/57)
    11. enhance:optimize the inference of the return type of the method [(#60)](https://github.com/tangcent/easy-api/issues/60)
    12. enhance:provide http properties settings [(#61)](https://github.com/tangcent/easy-api/issues/61)
    13. enhance:set toolTip for postman tree node [(#64)](https://github.com/tangcent/easy-api/pull/64)
    14. enhance:support recommend config [(#66)](https://github.com/tangcent/easy-api/pull/66)
    15. enhance:support class rule:ignoreField\[json.rule.field.ignore] [(#67)](https://github.com/tangcent/easy-api/pull/67)
*   0.7.0 ~
    1. enhance:provide logging level Settings  [(#68)](https://github.com/tangcent/easy-api/issues/68)
    
>>>>>>> f1d7b223
<|MERGE_RESOLUTION|>--- conflicted
+++ resolved
@@ -22,7 +22,6 @@
     5.  enhance:support clear cache in Setting [(#46)](https://github.com/tangcent/easy-api/issues/46)
     6.  enhance:support generic type of api method[(#48)](https://github.com/tangcent/easy-api/issues/48)
     7.  enhance:optional form parameters[(#53)](https://github.com/tangcent/easy-api/issues/53)
-<<<<<<< HEAD
     8.  enhance:try resolve link to yapi [#2](https://github.com/tangcent/easy-yapi/issues/2)
     9.  fix:deserialize int numbers correctly [(#49)](https://github.com/tangcent/easy-api/issues/49)
     10. fix:fix custom module rule in config [(#54)](https://github.com/tangcent/easy-api/issues/54)
@@ -34,16 +33,6 @@
     16. enhance:set toolTip for postman tree node [(#64)](https://github.com/tangcent/easy-api/pull/64)
     17. enhance:support recommend config [(#66)](https://github.com/tangcent/easy-api/pull/66)
     18. enhance:support YapiDashBoard [(#66)](https://github.com/tangcent/easy-yapi/issues/5)
-=======
-    8.  fix:deserialize int numbers correctly [(#49)](https://github.com/tangcent/easy-api/issues/49)
-    9.  fix:fix custom module rule in config [(#54)](https://github.com/tangcent/easy-api/issues/54)
-    10. fix:support org.springframework.web.bind.annotation.RequestHeader [(#57)](https://github.com/tangcent/easy-api/issues/57)
-    11. enhance:optimize the inference of the return type of the method [(#60)](https://github.com/tangcent/easy-api/issues/60)
-    12. enhance:provide http properties settings [(#61)](https://github.com/tangcent/easy-api/issues/61)
-    13. enhance:set toolTip for postman tree node [(#64)](https://github.com/tangcent/easy-api/pull/64)
-    14. enhance:support recommend config [(#66)](https://github.com/tangcent/easy-api/pull/66)
-    15. enhance:support class rule:ignoreField\[json.rule.field.ignore] [(#67)](https://github.com/tangcent/easy-api/pull/67)
-*   0.7.0 ~
+    19. enhance:support class rule:ignoreField\[json.rule.field.ignore] [(#67)](https://github.com/tangcent/easy-api/pull/67)
+*   0.7.0.1 ~
     1. enhance:provide logging level Settings  [(#68)](https://github.com/tangcent/easy-api/issues/68)
-    
->>>>>>> f1d7b223
