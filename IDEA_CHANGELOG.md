--- conflicted
+++ resolved
@@ -38,12 +38,8 @@
     1. enhance:provide logging level Settings  [(#68)](https://github.com/tangcent/easy-api/issues/68)
     2. enhance:optimized action interrupt  [(#72)](https://github.com/tangcent/easy-api/pull/72)
     3. fix:support org.springframework.http.HttpEntity/org.springframework.http.ResponseEntity  [(#71)](https://github.com/tangcent/easy-api/issues/71)
-<<<<<<< HEAD
-   
-=======
 *   0.8.0 ~
     1. enhance:process key 'Tab' in request params  [(#85)](https://github.com/tangcent/easy-api/pull/85)
     2. enhance:process Deprecated info on class in RecommendConfig  [(#86)](https://github.com/tangcent/easy-api/pull/86)
     3. enhance:try parse linked option info for form params  [(#87)](https://github.com/tangcent/easy-api/pull/87)
-    
->>>>>>> baef1b09
+    