*   0.2.0
    *  enhance:support export api to postman`[Code -> ExportPostman]`
*   0.3.0
    *  enhance:cache api export result
*   0.4.0 ~
    *  enhance:quick API requests from code`[Alt + Insert -> Call]`
    *  enhance:support request&response header
    *  enhance:support download response
    *  enhance:support host history
    *  enhance:support response auto format
    *  (beta)enhance:Export Api As Markdown\[Code -> ExportMarkdown]
    *  fix:support Post File In `[Call Api Action]`
*   0.5.0 ~
    *  fix:auto format xml/html response
    *  fix:set prompt for json response
    *  fix:optimized the cache
*   0.6.0 ~
    *  enhance:support ApiDashboard
    *  enhance:optimized ui
    *  enhance:auto fix postman collection info
    *  enhance:support PopupMenu for Postman Tree [(#42)](https://github.com/tangcent/easy-api/issues/42)
    *  enhance:support clear cache in Setting [(#46)](https://github.com/tangcent/easy-api/issues/46)
    *  enhance:support generic type of api method[(#48)](https://github.com/tangcent/easy-api/issues/48)
    *  enhance:optional form parameters[(#53)](https://github.com/tangcent/easy-api/issues/53)
    *  fix:deserialize int numbers correctly [(#49)](https://github.com/tangcent/easy-api/issues/49)
    *  fix:fix custom module rule in config [(#54)](https://github.com/tangcent/easy-api/issues/54)
    * fix:support org.springframework.web.bind.annotation.RequestHeader [(#57)](https://github.com/tangcent/easy-api/issues/57)
    * enhance:optimize the inference of the return type of the method [(#60)](https://github.com/tangcent/easy-api/issues/60)
    * enhance:provide http properties settings [(#61)](https://github.com/tangcent/easy-api/issues/61)
    * enhance:set toolTip for postman tree node [(#64)](https://github.com/tangcent/easy-api/pull/64)
    * enhance:support recommend config [(#66)](https://github.com/tangcent/easy-api/pull/66)
    * enhance:support class rule:ignoreField\[json.rule.field.ignore] [(#67)](https://github.com/tangcent/easy-api/pull/67)
    * enhance:support YapiDashBoard [(#66)](https://github.com/tangcent/easy-yapi/issues/5)
    *  enhance:try resolve link to yapi [#2](https://github.com/tangcent/easy-yapi/issues/2)
*   0.7.0 ~
    * enhance:provide logging level Settings  [(#68)](https://github.com/tangcent/easy-api/issues/68)
    * enhance:optimized action interrupt  [(#72)](https://github.com/tangcent/easy-api/pull/72)
    * fix:support org.springframework.http.HttpEntity/org.springframework.http.ResponseEntity  [(#71)](https://github.com/tangcent/easy-api/issues/71)
*   0.8.0 ~
    * enhance:process key 'Tab' in request params  [(#85)](https://github.com/tangcent/easy-api/pull/85)
    * enhance:process Deprecated info on class in RecommendConfig  [(#86)](https://github.com/tangcent/easy-api/pull/86)
    * enhance:try parse linked option info for form params  [(#87)](https://github.com/tangcent/easy-api/pull/87)
*   0.9.0 ~
    * enhance:support groovy extension  [(#98)](https://github.com/tangcent/easy-api/pull/98)
    * enhance:update toolTip of ApiProjectNode in ApiDashBoard  [(#102)](https://github.com/tangcent/easy-api/pull/102)
    * fix:opti method Infer  [(#103)](https://github.com/tangcent/easy-api/pull/103)
    * enhance:support export method doc(rpc)  [(#107)](https://github.com/tangcent/easy-api/pull/107)
    * fix config search[(#113)](https://github.com/tangcent/easy-api/pull/113)
    * resolve `{@link ...}` in param desc doc[(#117)](https://github.com/tangcent/easy-api/pull/117)
    * Output path params in 'Export Markdown'[(#118)](https://github.com/tangcent/easy-api/pull/118)
    * fix:use json instead of form for add cart of yapi [(#44)](https://github.com/tangcent/easy-yapi/pull/44)
*   1.0.0 ~
    * enhance:support kotlin  [(#125)](https://github.com/tangcent/easy-api/pull/125)
*   1.1.0 ~
    * enhance:support rule: `name[filter]=value`  [(#138)](https://github.com/tangcent/easy-api/pull/138)
    * enhance:parse kotlin files in ApiDashboard  [(#141)](https://github.com/tangcent/easy-api/pull/141)
    * fix: support Serializer for Enum  [(#134)](https://github.com/tangcent/easy-api/issues/134)
    * fix: fix error base path for APIs in super class  [(#137)](https://github.com/tangcent/easy-api/issues/137)
    * fix: ApiDashboard not show kotlin module&apis [(#140)](https://github.com/tangcent/easy-api/issues/140)
*   1.2.0 ~
    * enhance:provide more recommended configurations  [(#153)](https://github.com/tangcent/easy-api/issues/153)
    * enhance:support for export&import settings [(#167)](https://github.com/tangcent/easy-api/issues/167)
    * fix: Some icon maybe missing in Windows  [(#164)](https://github.com/tangcent/easy-api/issues/164)
       
*   1.3.0 ~
    * enhance:new rule:`[class.prefix.path]`  [(#181)](https://github.com/tangcent/easy-api/pull/181)
    * enhance:new rule:`[doc.class]`  [(#178)](https://github.com/tangcent/easy-api/pull/178)
    * enhance:new rule:`[param.ignore]`  [(#176)](https://github.com/tangcent/easy-api/pull/176)
    * enhance:import spring properties by recommend [(#181)](https://github.com/tangcent/easy-api/pull/181)
    * enhance:Auto reload the configuration while context switch [(#185)](https://github.com/tangcent/easy-api/pull/185)
   
*   1.4.0 ~
    * enhance:support new rule: `api.name`  [(#200)](https://github.com/tangcent/easy-api/pull/200)
    * enhance:new method `contextType` for rule  [(#201)](https://github.com/tangcent/easy-api/pull/201)
    * enhance:cache parsed additional `Header`/`Param`  [(#205)](https://github.com/tangcent/easy-api/pull/205)
    * enhance:ignore param extend HttpServletRequest/HttpServletResponse  [(#206)](https://github.com/tangcent/easy-api/pull/206)
    * enhance:new rule: `method.default.http.method`   [(#207)](https://github.com/tangcent/easy-api/pull/207)
    * enhance:provide recommend config for yapi mock [(#116)](https://github.com/tangcent/easy-yapi/pull/116)
    * enhance:new rule `field.mock` [(#113)](https://github.com/tangcent/easy-yapi/pull/113)
   
*   1.5.0 ~
    * enhance:support setting charset for export markdown  [(#211)](https://github.com/tangcent/easy-api/pull/211)
    * enhance:add new method `jsonType` for `method`&`field`  [(#213)](https://github.com/tangcent/easy-api/pull/213)
    * enhance:support scala project   [(#214)](https://github.com/tangcent/easy-api/pull/214)
    * bug-fix: preserving the order of field in infer   [(#216)](https://github.com/tangcent/easy-api/pull/216)


*   1.7.0 ~
    * enhance:new rule tool: helper  [(#242)](https://github.com/tangcent/easy-api/pull/242)
    * enhance:support rule: method.return  [(#240)](https://github.com/tangcent/easy-api/pull/240)
   
*   1.8.0 ~

    * enhance:support render yapi desc: [yapi render](http://easyyapi.com/documents/yapi_render.html)  [(#138)](https://github.com/tangcent/easy-api/pull/138)

    * fix type parse for markdown formatter [(#255)](https://github.com/tangcent/easy-api/pull/255)
    
    * addHeaderIfMissed only if the request hasBody  [(#258)](https://github.com/tangcent/easy-api/pull/258)
   
    * fix name of api without any comment  [(#263)](https://github.com/tangcent/easy-api/pull/263)
   
    * recommend config: private_protected_field_only  [(#256)](https://github.com/tangcent/easy-api/pull/256)
   
    * refactor http client [(#257)](https://github.com/tangcent/easy-api/pull/257)
   
    * resolve RequestMapping#params [(#259)](https://github.com/tangcent/easy-api/pull/259)
   
    * resolve RequestMapping#headers [(#260)](https://github.com/tangcent/easy-api/pull/260)
    
    * log saved file path [(#264)](https://github.com/tangcent/easy-api/pull/264)
    
    * opti: [DEBUG ACTION] [(#265)](https://github.com/tangcent/easy-api/pull/265)
    
    * fix HttpRequest querys [(#267)](https://github.com/tangcent/easy-api/pull/267)
    
    * new rule tool: localStorage [(#268)](https://github.com/tangcent/easy-api/pull/268)


* 1.9.0 ~

    * fix: support `java`/`kt`/`scala` in all action. [(#271)](https://github.com/tangcent/easy-api/pull/271
    
    * support new method 'method/declaration' of 'arg' [(#273)](https://github.com/tangcent/easy-api/pull/273)
    
    * opti: support rule `folder.name` [(#274)](https://github.com/tangcent/easy-api/pull/274
    
    * support new rule `path.multi` [(#275)](https://github.com/tangcent/easy-api/pull/275)
    
    * fix: request body preview-language in postman example [(#281)](https://github.com/tangcent/easy-api/pull/281)
    
<<<<<<< HEAD
    * feat: support new rule `api.open` [(#179)](https://github.com/tangcent/easy-yapi/pull/179)
    
    * feat: support switch notice at `Setting` [(#180)](https://github.com/tangcent/easy-yapi/pull/180)
                                                    
=======
    * opti: support new rule `postman.prerequest`&`postman.test` [(#283)](https://github.com/tangcent/easy-api/pull/283)
    * opti: support new rule tool `config` [(#284)](https://github.com/tangcent/easy-api/pull/284)
>>>>>>> daef4bc8
<|MERGE_RESOLUTION|>--- conflicted
+++ resolved
@@ -128,12 +128,10 @@
     
     * fix: request body preview-language in postman example [(#281)](https://github.com/tangcent/easy-api/pull/281)
     
-<<<<<<< HEAD
     * feat: support new rule `api.open` [(#179)](https://github.com/tangcent/easy-yapi/pull/179)
     
     * feat: support switch notice at `Setting` [(#180)](https://github.com/tangcent/easy-yapi/pull/180)
                                                     
-=======
     * opti: support new rule `postman.prerequest`&`postman.test` [(#283)](https://github.com/tangcent/easy-api/pull/283)
-    * opti: support new rule tool `config` [(#284)](https://github.com/tangcent/easy-api/pull/284)
->>>>>>> daef4bc8
+    
+    * opti: support new rule tool `config` [(#284)](https://github.com/tangcent/easy-api/pull/284)