--- conflicted
+++ resolved
@@ -3,11 +3,7 @@
 *   0.3.0
     1.  enhance:cache api export result
 *   0.4.0 ~
-<<<<<<< HEAD
-    1.  enhance:quick API requests from code[[Alt + Insert]/[Ctrl+Enter] -> Call]
-=======
     1.  enhance:quick API requests from code`[Alt + Insert -> Call]`
->>>>>>> aeef84c4
     2.  enhance:support request&response header
     3.  enhance:support download response
     4.  enhance:support host history
@@ -51,16 +47,10 @@
     2. enhance:update toolTip of ApiProjectNode in ApiDashBoard  [(#102)](https://github.com/tangcent/easy-api/pull/102)
     3. fix:opti method Infer  [(#103)](https://github.com/tangcent/easy-api/pull/103)
     4. enhance:support export method doc(rpc)  [(#107)](https://github.com/tangcent/easy-api/pull/107)
-<<<<<<< HEAD
-    5. fix:use json instead of form for add cart of yapi [(#44)](https://github.com/tangcent/easy-yapi/pull/44)
-    6. fix config search[(#113)](https://github.com/tangcent/easy-api/pull/113)
-    7. resolve {@link ...} in param desc doc[(#117)](https://github.com/tangcent/easy-api/pull/117)
-    8. Output path params in 'Export Markdown'[(#118)](https://github.com/tangcent/easy-api/pull/118)
-=======
     5. fix config search[(#113)](https://github.com/tangcent/easy-api/pull/113)
     6. resolve `{@link ...}` in param desc doc[(#117)](https://github.com/tangcent/easy-api/pull/117)
     7. Output path params in 'Export Markdown'[(#118)](https://github.com/tangcent/easy-api/pull/118)
->>>>>>> aeef84c4
+    8. fix:use json instead of form for add cart of yapi [(#44)](https://github.com/tangcent/easy-yapi/pull/44)
 *   1.0.0 ~
     1. enhance:support kotlin  [(#125)](https://github.com/tangcent/easy-api/pull/125)
 *   1.1.0 ~
